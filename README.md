# 🏗 Scaffold-ETH - Circom Starter Kit

> everything you need to build on Ethereum! 🚀

🧪 Quickly experiment with Circom and Solidity using a frontend that adapts to your circuits and smart contracts!

```bash
git clone -b circom-starter-kit https://github.com/scaffold-eth/scaffold-eth-examples.git circom-starter-kit
cd circom-starter-kit
yarn install
yarn chain
```

in a second terminal window, start your 📱 frontend:
```bash
cd scaffold-eth
yarn start
```

in a third terminal window, 🛰 deploy your contract:
```bash
cd scaffold-eth
yarn deploy
```

# Circuits

Check out `packages/hardhat/circuits/init` to see the example circuit! inside `circuit.circom` you'll see some code that probably looks a little unfamiliar. This is circom! A language used to describe zero knowledge circuits.

Read through the [circom docs](https://docs.circom.io/) and [github repo](https://github.com/iden3/circom) to learn more about it!

Our `init` circuit takes a private input signal `x` and a public input signal `hash`. The circuit will verify that `x` hashes into `hash` using the mimic hash function (a snark friendly hashing function) without revealing the true value of `x`!

`input.json` contains our input signals and will be used to test the circuit when we compile it.

When we create a new circuit we will keep this same file structure:

```
packages
├── hardhat
│   ├── circuits
|   │   ├── init
|   |   |   ├── circuit.circom
|   |   |   └── input.json
|   │   └── <NEW_CIRCUIT>
|   |       ├── circuit.circom
|   |       └── input.json
|   └── powersOfTau28_hez_final_15.ptau
├── react-app
├── services
└── subgraph
```

You've probably noticed `powersOfTau28_hez_final_15.ptau`, this file is needed to compile out circuits. See [hardhat-circom](https://github.com/projectsophon/hardhat-circom) and [snarkjs](https://github.com/iden3/snarkjs) for more details. You may need to replace this file if you will be compiling fairly large circuits.

# Compile

We'll use the `yarn circom` command to compile our circuits.

A smart contract verifier will be created and published into our `packages/hardhat/contracts` directory.


Everything else we will need to generate our zero knowledge proofs will then be published into `packages/react-app/public/circuits` after `yarn deploy`ing, these are our `r1cs`, `wasm`, and `zkey` files (another copy of these files will remain in `packages/hardhat/client`, but we want to use them in the frontend).

# Frontend

After `yarn deploy`ing and `yarn start`ing we should have our frontend up and running!

You should see a few input fields, a "prove" button, and a "verify" button. Looking pretty sparse. Let's change that and click the "prove" button.

You may need to scroll down but you should see something interesting. That's our zero knowledge proof!

Right now you're in the "Proof Data" tab, click over into the "Solidity Calldata" tab and you will see an array of inputs that will be passed to our smart contract when we call the verify function. Click on the "Verify with smart contract" button to do just that!

If everything went right you will see a big ol' green check mark. Our proof has been verified!

We can do this in the "Proof Data" tab as well, but this will verify inside the browser instead of using our fancy smart contract.

Try playing with the input fields to generate an invalid proof!

You may also want to scroll down to see the contract's verify function. It takes 4 arguments. To get a better feel for how the function works try copy pasting each element from the solidity calldata array into the argument fields.

# `ZkpInterface` component

<<<<<<< HEAD
The frontend is powered by the `ZkpInterface` component. It needs to be fed a few properties in order to function properly.

- `inputFields`: An object containing the circuit's default input signals, you can reuse the `input.json` from earlier.
- `zkey`: The circuit's zkey file.
- `wasm`: The circuit's wasm file.
- `vkey`: (optional) A verification key used to verify the the generated proof. If this is not provided the interface will generate one for you.
- `scVerifyFunc`: The verification function from our smart contract verifier.

=======
📣 Make sure you update the `InfuraID` before you go to production. Huge thanks to [Infura](https://infura.io/) for our special account that fields 7m req/day!

# 🏃💨 Speedrun Ethereum
Register as a builder [here](https://speedrunethereum.com) and start on some of the challenges and build a portfolio.

>>>>>>> 90a48a08
# 💬 Support Chat

Join the telegram [support chat 💬](https://t.me/joinchat/KByvmRe5wkR-8F_zz6AjpA) to ask questions and find others building with 🏗 scaffold-eth!

---

🙏 Please check out our [Gitcoin grant](https://gitcoin.co/grants/2851/scaffold-eth) too!

### Automated with Gitpod

[![Open in Gitpod](https://gitpod.io/button/open-in-gitpod.svg)](https://gitpod.io/#github.com/scaffold-eth/scaffold-eth)<|MERGE_RESOLUTION|>--- conflicted
+++ resolved
@@ -82,7 +82,6 @@
 
 # `ZkpInterface` component
 
-<<<<<<< HEAD
 The frontend is powered by the `ZkpInterface` component. It needs to be fed a few properties in order to function properly.
 
 - `inputFields`: An object containing the circuit's default input signals, you can reuse the `input.json` from earlier.
@@ -91,13 +90,13 @@
 - `vkey`: (optional) A verification key used to verify the the generated proof. If this is not provided the interface will generate one for you.
 - `scVerifyFunc`: The verification function from our smart contract verifier.
 
-=======
+---
+
 📣 Make sure you update the `InfuraID` before you go to production. Huge thanks to [Infura](https://infura.io/) for our special account that fields 7m req/day!
 
 # 🏃💨 Speedrun Ethereum
 Register as a builder [here](https://speedrunethereum.com) and start on some of the challenges and build a portfolio.
 
->>>>>>> 90a48a08
 # 💬 Support Chat
 
 Join the telegram [support chat 💬](https://t.me/joinchat/KByvmRe5wkR-8F_zz6AjpA) to ask questions and find others building with 🏗 scaffold-eth!
