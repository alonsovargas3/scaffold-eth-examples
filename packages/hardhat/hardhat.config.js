require("dotenv").config();
const { utils } = require("ethers");
const path = require("path");
const fs = require("fs");
const chalk = require("chalk");

const resolve = require("resolve");
const { TASK_CIRCOM_TEMPLATE } = require("hardhat-circom");
const { subtask } = require("hardhat/config");

require("@nomiclabs/hardhat-waffle");
require("@tenderly/hardhat-tenderly");

require("hardhat-deploy");
require("hardhat-circom");
require("hardhat-gas-reporter");

require("@eth-optimism/hardhat-ovm");
require("@nomiclabs/hardhat-ethers");
require("@nomiclabs/hardhat-etherscan");

const { isAddress, getAddress, formatUnits, parseUnits } = utils;

/*
      📡 This is where you configure your deploy configuration for 🏗 scaffold-eth

      check out `packages/scripts/deploy.js` to customize your deployment

      out of the box it will auto deploy anything in the `contracts` folder and named *.sol
      plus it will use *.args for constructor args
*/

//
// Select the network you want to deploy to here:
//
const defaultNetwork = "localhost";

const mainnetGwei = 21;

function mnemonic() {
  try {
    return fs.readFileSync("./mnemonic.txt").toString().trim();
  } catch (e) {
    if (defaultNetwork !== "localhost") {
      console.log(
        "☢️ WARNING: No mnemonic file created for a deploy account. Try `yarn run generate` and then `yarn run account`."
      );
    }
  }
  return "";
}

function circuits() {
  try {
    const circuitNames = fs.readdirSync("./circuits/", { withFileTypes: true })
      .filter(dirent => dirent.isDirectory())
      .map(dirent => dirent.name);

    let circuits = [];

    circuitNames.forEach((name, index) => {
      circuits[index] = {
        name: name,
        circuit: `${name}/circuit.circom`,
        input: `${name}/input.json`,
        wasm: `${name}.wasm`,
        r1cs: `${name}.r1cs`,
        zkey: `${name}.zkey`,
      }
    })

    return circuits;

  } catch(error) {
    console.log(error);
  }
}

module.exports = {
  defaultNetwork,

  /**
   * gas reporter configuration that let's you know
   * an estimate of gas for contract deployments and function calls
   * More here: https://hardhat.org/plugins/hardhat-gas-reporter.html
   */
  gasReporter: {
    currency: "USD",
    coinmarketcap: process.env.COINMARKETCAP || null,
  },

  // if you want to deploy to a testnet, mainnet, or xdai, you will need to configure:
  // 1. An Infura key (or similar)
  // 2. A private key for the deployer
  // DON'T PUSH THESE HERE!!!
  // An `example.env` has been provided in the Hardhat root. Copy it and rename it `.env`
  // Follow the directions, and uncomment the network you wish to deploy to.

  networks: {
    localhost: {
      url: "http://localhost:8545",
      /*
        notice no mnemonic here? it will just use account 0 of the hardhat node to deploy
        (you can put in a mnemonic here to set the deployer locally)

      */
    },

    // rinkeby: {
    //   url: `https://rinkeby.infura.io/v3/${process.env.RINKEBY_INFURA_KEY}`,
    //   accounts: [`${process.env.RINKEBY_DEPLOYER_PRIV_KEY}`],
    // },
    // kovan: {
    //   url: `https://rinkeby.infura.io/v3/${process.env.KOVAN_INFURA_KEY}`,
    //   accounts: [`${process.env.KOVAN_DEPLOYER_PRIV_KEY}`],
    // },
    // mainnet: {
    //   url: `https://mainnet.infura.io/v3/${process.env.MAINNET_INFURA_KEY}`,
    //   accounts: [`${process.env.MAINNET_DEPLOYER_PRIV_KEY}`],
    // },
    // ropsten: {
    //   url: `https://ropsten.infura.io/v3/${process.env.ROPSTEN_INFURA_KEY}`,
    //   accounts: [`${process.env.ROPSTEN_DEPLOYER_PRIV_KEY}`],
    // },
    // goerli: {
    //   url: `https://goerli.infura.io/v3/${process.env.GOERLI_INFURA_KEY}`,
    //   accounts: [`${process.env.GOERLI_DEPLOYER_PRIV_KEY}`],
    // },
    // xdai: {
    //   url: 'https://dai.poa.network',
    //   gasPrice: 1000000000,
    //   accounts: [`${process.env.XDAI_DEPLOYER_PRIV_KEY}`],
    // },

    rinkeby: {
      url: "https://rinkeby.infura.io/v3/460f40a260564ac4a4f4b3fffb032dad", // <---- YOUR INFURA ID! (or it won't work)

      //    url: "https://speedy-nodes-nyc.moralis.io/XXXXXXXXXXXXXXXXXXXXXXX/eth/rinkeby", // <---- YOUR MORALIS ID! (not limited to infura)

      accounts: {
        mnemonic: mnemonic(),
      },
    },
    kovan: {
      url: "https://kovan.infura.io/v3/460f40a260564ac4a4f4b3fffb032dad", // <---- YOUR INFURA ID! (or it won't work)

      //    url: "https://speedy-nodes-nyc.moralis.io/XXXXXXXXXXXXXXXXXXXXXXX/eth/kovan", // <---- YOUR MORALIS ID! (not limited to infura)

      accounts: {
        mnemonic: mnemonic(),
      },
    },
    mainnet: {
      url: "https://mainnet.infura.io/v3/460f40a260564ac4a4f4b3fffb032dad", // <---- YOUR INFURA ID! (or it won't work)

      //      url: "https://speedy-nodes-nyc.moralis.io/XXXXXXXXXXXXXXXXXXXXXXXXX/eth/mainnet", // <---- YOUR MORALIS ID! (not limited to infura)

      gasPrice: mainnetGwei * 1000000000,
      accounts: {
        mnemonic: mnemonic(),
      },
    },
    ropsten: {
      url: "https://ropsten.infura.io/v3/460f40a260564ac4a4f4b3fffb032dad", // <---- YOUR INFURA ID! (or it won't work)

      //      url: "https://speedy-nodes-nyc.moralis.io/XXXXXXXXXXXXXXXXXXXXXXXXX/eth/ropsten",// <---- YOUR MORALIS ID! (not limited to infura)

      accounts: {
        mnemonic: mnemonic(),
      },
    },
    goerli: {
      url: "https://goerli.infura.io/v3/460f40a260564ac4a4f4b3fffb032dad", // <---- YOUR INFURA ID! (or it won't work)

      //      url: "https://speedy-nodes-nyc.moralis.io/XXXXXXXXXXXXXXXXXXXXXXXXX/eth/goerli", // <---- YOUR MORALIS ID! (not limited to infura)

      accounts: {
        mnemonic: mnemonic(),
      },
    },
    xdai: {
      url: "https://rpc.xdaichain.com/",
      gasPrice: 1000000000,
      accounts: {
        mnemonic: mnemonic(),
      },
    },
    polygon: {
      url: "https://speedy-nodes-nyc.moralis.io/XXXXXXXXXXXXXXXXXXXx/polygon/mainnet", // <---- YOUR MORALIS ID! (not limited to infura)
      gasPrice: 1000000000,
      accounts: {
        mnemonic: mnemonic(),
      },
    },
    polytest: {
      url: "https://speedy-nodes-nyc.moralis.io/XXXXXXXXXXXXXXXXXXXXXXX/polygon/mumbai", // <---- YOUR MORALIS ID! (not limited to infura)
      gasPrice: 1000000000,
      accounts: {
        mnemonic: mnemonic(),
      },
    },

    matic: {
      url: "https://rpc-mainnet.maticvigil.com/",
      gasPrice: 1000000000,
      accounts: {
        mnemonic: mnemonic(),
      },
    },
    rinkebyArbitrum: {
      url: "https://rinkeby.arbitrum.io/rpc",
      gasPrice: 0,
      accounts: {
        mnemonic: mnemonic(),
      },
      companionNetworks: {
        l1: "rinkeby",
      },
    },
    localArbitrum: {
      url: "http://localhost:8547",
      gasPrice: 0,
      accounts: {
        mnemonic: mnemonic(),
      },
      companionNetworks: {
        l1: "localArbitrumL1",
      },
    },
    localArbitrumL1: {
      url: "http://localhost:7545",
      gasPrice: 0,
      accounts: {
        mnemonic: mnemonic(),
      },
      companionNetworks: {
        l2: "localArbitrum",
      },
    },
    kovanOptimism: {
      url: "https://kovan.optimism.io",
      accounts: {
        mnemonic: mnemonic(),
      },
      companionNetworks: {
        l1: "kovan",
      },
    },
    localOptimism: {
      url: "http://localhost:8545",
      gasPrice: 0,
      accounts: {
        mnemonic: mnemonic(),
      },
      ovm: true,
      companionNetworks: {
        l1: "localOptimismL1",
      },
    },
    localOptimismL1: {
      url: "http://localhost:9545",
      gasPrice: 0,
      accounts: {
        mnemonic: mnemonic(),
      },
      companionNetworks: {
        l2: "localOptimism",
      },
    },
    localAvalanche: {
      url: "http://localhost:9650/ext/bc/C/rpc",
      gasPrice: 225000000000,
      chainId: 43112,
      accounts: {
        mnemonic: mnemonic(),
      },
    },
    fujiAvalanche: {
      url: "https://api.avax-test.network/ext/bc/C/rpc",
      gasPrice: 225000000000,
      chainId: 43113,
      accounts: {
        mnemonic: mnemonic(),
      },
    },
    mainnetAvalanche: {
      url: "https://api.avax.network/ext/bc/C/rpc",
      gasPrice: 225000000000,
      chainId: 43114,
      accounts: {
        mnemonic: mnemonic(),
      },
    },
    testnetHarmony: {
      url: "https://api.s0.b.hmny.io",
      gasPrice: 1000000000,
      chainId: 1666700000,
      accounts: {
        mnemonic: mnemonic(),
      },
    },
    mainnetHarmony: {
      url: "https://api.harmony.one",
      gasPrice: 1000000000,
      chainId: 1666600000,
      accounts: {
        mnemonic: mnemonic(),
      },
    },
  },
  solidity: {
    compilers: [
      {
        version: "0.8.4",
        settings: {
          optimizer: {
            enabled: true,
            runs: 200,
          },
        },
      },
      {
        version: "0.6.11",
        settings: {
          optimizer: {
            enabled: true,
            runs: 200,
          },
        },
      },
      {
        version: "0.6.7",
        settings: {
          optimizer: {
            enabled: true,
            runs: 200,
          },
        },
      },
    ],
  },
  ovm: {
    solcVersion: "0.7.6",
  },
  namedAccounts: {
    deployer: {
      default: 0, // here this will by default take the first account as deployer
    },
  },
<<<<<<< HEAD
  circom: {
    inputBasePath: "./circuits/",
    outputBasePath: "./client/",
    ptau: "powersOfTau28_hez_final_15.ptau",
    circuits: circuits(),
=======
  etherscan: {
    apiKey: "DNXJA8RX2Q3VZ4URQIWP7Z68CJXQZSC6AW",
>>>>>>> 526f3e94
  },
};

const DEBUG = false;

function debug(text) {
  if (DEBUG) {
    console.log(text);
  }
}

async function circomTemplate({ zkeys }, hre) {
  const snarkjsTemplate = resolve.sync("snarkjs/templates/verifier_groth16.sol");

  for (const zkey of zkeys) {
    const verifierSol = await hre.snarkjs.zKey.exportSolidityVerifier(zkey, snarkjsTemplate);
    const verifierPath = path.join(hre.config.paths.sources, `${zkey.name.charAt(0).toUpperCase() + zkey.name.slice(1)}Verifier.sol`);
    fs.writeFileSync(verifierPath, verifierSol);
  }
}

subtask(TASK_CIRCOM_TEMPLATE, "generate Verifier template shipped by SnarkjS").setAction(circomTemplate);

task("wallet", "Create a wallet (pk) link", async (_, { ethers }) => {
  const randomWallet = ethers.Wallet.createRandom();
  const privateKey = randomWallet._signingKey().privateKey;
  console.log("🔐 WALLET Generated as " + randomWallet.address + "");
  console.log("🔗 http://localhost:3000/pk#" + privateKey);
});

task("fundedwallet", "Create a wallet (pk) link and fund it with deployer?")
  .addOptionalParam(
    "amount",
    "Amount of ETH to send to wallet after generating"
  )
  .addOptionalParam("url", "URL to add pk to")
  .setAction(async (taskArgs, { network, ethers }) => {
    const randomWallet = ethers.Wallet.createRandom();
    const privateKey = randomWallet._signingKey().privateKey;
    console.log("🔐 WALLET Generated as " + randomWallet.address + "");
    const url = taskArgs.url ? taskArgs.url : "http://localhost:3000";

    let localDeployerMnemonic;
    try {
      localDeployerMnemonic = fs.readFileSync("./mnemonic.txt");
      localDeployerMnemonic = localDeployerMnemonic.toString().trim();
    } catch (e) {
      /* do nothing - this file isn't always there */
    }

    const amount = taskArgs.amount ? taskArgs.amount : "0.01";
    const tx = {
      to: randomWallet.address,
      value: ethers.utils.parseEther(amount),
    };

    // SEND USING LOCAL DEPLOYER MNEMONIC IF THERE IS ONE
    // IF NOT SEND USING LOCAL HARDHAT NODE:
    if (localDeployerMnemonic) {
      let deployerWallet = new ethers.Wallet.fromMnemonic(
        localDeployerMnemonic
      );
      deployerWallet = deployerWallet.connect(ethers.provider);
      console.log(
        "💵 Sending " +
          amount +
          " ETH to " +
          randomWallet.address +
          " using deployer account"
      );
      const sendresult = await deployerWallet.sendTransaction(tx);
      console.log("\n" + url + "/pk#" + privateKey + "\n");
    } else {
      console.log(
        "💵 Sending " +
          amount +
          " ETH to " +
          randomWallet.address +
          " using local node"
      );
      console.log("\n" + url + "/pk#" + privateKey + "\n");
      return send(ethers.provider.getSigner(), tx);
    }
  });

task(
  "generate",
  "Create a mnemonic for builder deploys",
  async (_, { ethers }) => {
    const bip39 = require("bip39");
    const hdkey = require("ethereumjs-wallet/hdkey");
    const mnemonic = bip39.generateMnemonic();
    if (DEBUG) console.log("mnemonic", mnemonic);
    const seed = await bip39.mnemonicToSeed(mnemonic);
    if (DEBUG) console.log("seed", seed);
    const hdwallet = hdkey.fromMasterSeed(seed);
    const wallet_hdpath = "m/44'/60'/0'/0/";
    const account_index = 0;
    const fullPath = wallet_hdpath + account_index;
    if (DEBUG) console.log("fullPath", fullPath);
    const wallet = hdwallet.derivePath(fullPath).getWallet();
    const privateKey = "0x" + wallet._privKey.toString("hex");
    if (DEBUG) console.log("privateKey", privateKey);
    const EthUtil = require("ethereumjs-util");
    const address =
      "0x" + EthUtil.privateToAddress(wallet._privKey).toString("hex");
    console.log(
      "🔐 Account Generated as " +
        address +
        " and set as mnemonic in packages/hardhat"
    );
    console.log(
      "💬 Use 'yarn run account' to get more information about the deployment account."
    );

    fs.writeFileSync("./" + address + ".txt", mnemonic.toString());
    fs.writeFileSync("./mnemonic.txt", mnemonic.toString());
  }
);

task(
  "mineContractAddress",
  "Looks for a deployer account that will give leading zeros"
)
  .addParam("searchFor", "String to search for")
  .setAction(async (taskArgs, { network, ethers }) => {
    let contract_address = "";
    let address;

    const bip39 = require("bip39");
    const hdkey = require("ethereumjs-wallet/hdkey");

    let mnemonic = "";
    while (contract_address.indexOf(taskArgs.searchFor) != 0) {
      mnemonic = bip39.generateMnemonic();
      if (DEBUG) console.log("mnemonic", mnemonic);
      const seed = await bip39.mnemonicToSeed(mnemonic);
      if (DEBUG) console.log("seed", seed);
      const hdwallet = hdkey.fromMasterSeed(seed);
      const wallet_hdpath = "m/44'/60'/0'/0/";
      const account_index = 0;
      const fullPath = wallet_hdpath + account_index;
      if (DEBUG) console.log("fullPath", fullPath);
      const wallet = hdwallet.derivePath(fullPath).getWallet();
      const privateKey = "0x" + wallet._privKey.toString("hex");
      if (DEBUG) console.log("privateKey", privateKey);
      const EthUtil = require("ethereumjs-util");
      address =
        "0x" + EthUtil.privateToAddress(wallet._privKey).toString("hex");

      const rlp = require("rlp");
      const keccak = require("keccak");

      const nonce = 0x00; // The nonce must be a hex literal!
      const sender = address;

      const input_arr = [sender, nonce];
      const rlp_encoded = rlp.encode(input_arr);

      const contract_address_long = keccak("keccak256")
        .update(rlp_encoded)
        .digest("hex");

      contract_address = contract_address_long.substring(24); // Trim the first 24 characters.
    }

    console.log(
      "⛏  Account Mined as " +
        address +
        " and set as mnemonic in packages/hardhat"
    );
    console.log(
      "📜 This will create the first contract: " +
        chalk.magenta("0x" + contract_address)
    );
    console.log(
      "💬 Use 'yarn run account' to get more information about the deployment account."
    );

    fs.writeFileSync(
      "./" + address + "_produces" + contract_address + ".txt",
      mnemonic.toString()
    );
    fs.writeFileSync("./mnemonic.txt", mnemonic.toString());
  });

task(
  "account",
  "Get balance informations for the deployment account.",
  async (_, { ethers }) => {
    const hdkey = require("ethereumjs-wallet/hdkey");
    const bip39 = require("bip39");
    const mnemonic = fs.readFileSync("./mnemonic.txt").toString().trim();
    if (DEBUG) console.log("mnemonic", mnemonic);
    const seed = await bip39.mnemonicToSeed(mnemonic);
    if (DEBUG) console.log("seed", seed);
    const hdwallet = hdkey.fromMasterSeed(seed);
    const wallet_hdpath = "m/44'/60'/0'/0/";
    const account_index = 0;
    const fullPath = wallet_hdpath + account_index;
    if (DEBUG) console.log("fullPath", fullPath);
    const wallet = hdwallet.derivePath(fullPath).getWallet();
    const privateKey = "0x" + wallet._privKey.toString("hex");
    if (DEBUG) console.log("privateKey", privateKey);
    const EthUtil = require("ethereumjs-util");
    const address =
      "0x" + EthUtil.privateToAddress(wallet._privKey).toString("hex");

    const qrcode = require("qrcode-terminal");
    qrcode.generate(address);
    console.log("‍📬 Deployer Account is " + address);
    for (const n in config.networks) {
      // console.log(config.networks[n],n)
      try {
        const provider = new ethers.providers.JsonRpcProvider(
          config.networks[n].url
        );
        const balance = await provider.getBalance(address);
        console.log(" -- " + n + " --  -- -- 📡 ");
        console.log("   balance: " + ethers.utils.formatEther(balance));
        console.log(
          "   nonce: " + (await provider.getTransactionCount(address))
        );
      } catch (e) {
        if (DEBUG) {
          console.log(e);
        }
      }
    }
  }
);

async function addr(ethers, addr) {
  if (isAddress(addr)) {
    return getAddress(addr);
  }
  const accounts = await ethers.provider.listAccounts();
  if (accounts[addr] !== undefined) {
    return accounts[addr];
  }
  throw `Could not normalize address: ${addr}`;
}

task("accounts", "Prints the list of accounts", async (_, { ethers }) => {
  const accounts = await ethers.provider.listAccounts();
  accounts.forEach((account) => console.log(account));
});

task("blockNumber", "Prints the block number", async (_, { ethers }) => {
  const blockNumber = await ethers.provider.getBlockNumber();
  console.log(blockNumber);
});

task("balance", "Prints an account's balance")
  .addPositionalParam("account", "The account's address")
  .setAction(async (taskArgs, { ethers }) => {
    const balance = await ethers.provider.getBalance(
      await addr(ethers, taskArgs.account)
    );
    console.log(formatUnits(balance, "ether"), "ETH");
  });

function send(signer, txparams) {
  return signer.sendTransaction(txparams, (error, transactionHash) => {
    if (error) {
      debug(`Error: ${error}`);
    }
    debug(`transactionHash: ${transactionHash}`);
    // checkForReceipt(2, params, transactionHash, resolve)
  });
}

task("send", "Send ETH")
  .addParam("from", "From address or account index")
  .addOptionalParam("to", "To address or account index")
  .addOptionalParam("amount", "Amount to send in ether")
  .addOptionalParam("data", "Data included in transaction")
  .addOptionalParam("gasPrice", "Price you are willing to pay in gwei")
  .addOptionalParam("gasLimit", "Limit of how much gas to spend")

  .setAction(async (taskArgs, { network, ethers }) => {
    const from = await addr(ethers, taskArgs.from);
    debug(`Normalized from address: ${from}`);
    const fromSigner = await ethers.provider.getSigner(from);

    let to;
    if (taskArgs.to) {
      to = await addr(ethers, taskArgs.to);
      debug(`Normalized to address: ${to}`);
    }

    const txRequest = {
      from: await fromSigner.getAddress(),
      to,
      value: parseUnits(
        taskArgs.amount ? taskArgs.amount : "0",
        "ether"
      ).toHexString(),
      nonce: await fromSigner.getTransactionCount(),
      gasPrice: parseUnits(
        taskArgs.gasPrice ? taskArgs.gasPrice : "1.001",
        "gwei"
      ).toHexString(),
      gasLimit: taskArgs.gasLimit ? taskArgs.gasLimit : 24000,
      chainId: network.config.chainId,
    };

    if (taskArgs.data !== undefined) {
      txRequest.data = taskArgs.data;
      debug(`Adding data to payload: ${txRequest.data}`);
    }
    debug(txRequest.gasPrice / 1000000000 + " gwei");
    debug(JSON.stringify(txRequest, null, 2));

    return send(fromSigner, txRequest);
  });<|MERGE_RESOLUTION|>--- conflicted
+++ resolved
@@ -347,16 +347,14 @@
       default: 0, // here this will by default take the first account as deployer
     },
   },
-<<<<<<< HEAD
+  etherscan: {
+    apiKey: "DNXJA8RX2Q3VZ4URQIWP7Z68CJXQZSC6AW",
+  },
   circom: {
     inputBasePath: "./circuits/",
     outputBasePath: "./client/",
     ptau: "powersOfTau28_hez_final_15.ptau",
     circuits: circuits(),
-=======
-  etherscan: {
-    apiKey: "DNXJA8RX2Q3VZ4URQIWP7Z68CJXQZSC6AW",
->>>>>>> 526f3e94
   },
 };
 
