require("dotenv").config();
const { utils } = require("ethers");
const path = require("path");
const fs = require("fs");
const chalk = require("chalk");

const resolve = require("resolve");
const { TASK_CIRCOM_TEMPLATE } = require("hardhat-circom");
const { subtask } = require("hardhat/config");

require("@nomiclabs/hardhat-waffle");
require("@tenderly/hardhat-tenderly");

require("hardhat-deploy");
<<<<<<< HEAD
require("hardhat-circom");
=======
require("hardhat-gas-reporter");
>>>>>>> 8cca07aa

require("@eth-optimism/hardhat-ovm");
require("@nomiclabs/hardhat-ethers");

const { isAddress, getAddress, formatUnits, parseUnits } = utils;

/*
      📡 This is where you configure your deploy configuration for 🏗 scaffold-eth

      check out `packages/scripts/deploy.js` to customize your deployment

      out of the box it will auto deploy anything in the `contracts` folder and named *.sol
      plus it will use *.args for constructor args
*/

//
// Select the network you want to deploy to here:
//
const defaultNetwork = "localhost";

const mainnetGwei = 21;

function mnemonic() {
  try {
    return fs.readFileSync("./mnemonic.txt").toString().trim();
  } catch (e) {
    if (defaultNetwork !== "localhost") {
      console.log(
        "☢️ WARNING: No mnemonic file created for a deploy account. Try `yarn run generate` and then `yarn run account`."
      );
    }
  }
  return "";
}

function circuits() {
  try {
    const circuitNames = fs.readdirSync("./circuits/", { withFileTypes: true })
      .filter(dirent => dirent.isDirectory())
      .map(dirent => dirent.name);

    let circuits = [];

    circuitNames.forEach((name, index) => {
      circuits[index] = {
        name: name,
        circuit: `${name}/circuit.circom`,
        input: `${name}/input.json`,
        wasm: `${name}.wasm`,
        r1cs: `${name}.r1cs`,
        zkey: `${name}.zkey`,
      }
    })

    return circuits;

  } catch(error) {
    console.log(error);
  }
}

module.exports = {
  defaultNetwork,

  /**
   * gas reporter configuration that let's you know
   * an estimate of gas for contract deployments and function calls
   * More here: https://hardhat.org/plugins/hardhat-gas-reporter.html
   */
  gasReporter: {
    currency: "USD",
    coinmarketcap: process.env.COINMARKETCAP || null,
  },

  // if you want to deploy to a testnet, mainnet, or xdai, you will need to configure:
  // 1. An Infura key (or similar)
  // 2. A private key for the deployer
  // DON'T PUSH THESE HERE!!!
  // An `example.env` has been provided in the Hardhat root. Copy it and rename it `.env`
  // Follow the directions, and uncomment the network you wish to deploy to.

  networks: {
    localhost: {
      url: "http://localhost:8545",
      /*
        notice no mnemonic here? it will just use account 0 of the hardhat node to deploy
        (you can put in a mnemonic here to set the deployer locally)

      */
    },

    // rinkeby: {
    //   url: `https://rinkeby.infura.io/v3/${process.env.RINKEBY_INFURA_KEY}`,
    //   accounts: [`${process.env.RINKEBY_DEPLOYER_PRIV_KEY}`],
    // },
    // kovan: {
    //   url: `https://rinkeby.infura.io/v3/${process.env.KOVAN_INFURA_KEY}`,
    //   accounts: [`${process.env.KOVAN_DEPLOYER_PRIV_KEY}`],
    // },
    // mainnet: {
    //   url: `https://mainnet.infura.io/v3/${process.env.MAINNET_INFURA_KEY}`,
    //   accounts: [`${process.env.MAINNET_DEPLOYER_PRIV_KEY}`],
    // },
    // ropsten: {
    //   url: `https://ropsten.infura.io/v3/${process.env.ROPSTEN_INFURA_KEY}`,
    //   accounts: [`${process.env.ROPSTEN_DEPLOYER_PRIV_KEY}`],
    // },
    // goerli: {
    //   url: `https://goerli.infura.io/v3/${process.env.GOERLI_INFURA_KEY}`,
    //   accounts: [`${process.env.GOERLI_DEPLOYER_PRIV_KEY}`],
    // },
    // xdai: {
    //   url: 'https://dai.poa.network',
    //   gasPrice: 1000000000,
    //   accounts: [`${process.env.XDAI_DEPLOYER_PRIV_KEY}`],
    // },

    rinkeby: {
      url: "https://rinkeby.infura.io/v3/460f40a260564ac4a4f4b3fffb032dad", // <---- YOUR INFURA ID! (or it won't work)

<<<<<<< HEAD
       //    url: "https://speedy-nodes-nyc.moralis.io/XXXXXXXXXXXXXXXXXXXXXXX/eth/rinkeby", // <---- YOUR MORALIS ID! (not limited to infura)
=======
      //    url: "https://speedy-nodes-nyc.moralis.io/XXXXXXXXXXXXXXXXXXXXXXX/eth/rinkeby", // <---- YOUR MORALIS ID! (not limited to infura)
>>>>>>> 8cca07aa

      accounts: {
        mnemonic: mnemonic(),
      },
    },
    kovan: {
      url: "https://kovan.infura.io/v3/460f40a260564ac4a4f4b3fffb032dad", // <---- YOUR INFURA ID! (or it won't work)

      //    url: "https://speedy-nodes-nyc.moralis.io/XXXXXXXXXXXXXXXXXXXXXXX/eth/kovan", // <---- YOUR MORALIS ID! (not limited to infura)

      accounts: {
        mnemonic: mnemonic(),
      },
    },
    mainnet: {
      url: "https://mainnet.infura.io/v3/460f40a260564ac4a4f4b3fffb032dad", // <---- YOUR INFURA ID! (or it won't work)

      //      url: "https://speedy-nodes-nyc.moralis.io/XXXXXXXXXXXXXXXXXXXXXXXXX/eth/mainnet", // <---- YOUR MORALIS ID! (not limited to infura)

<<<<<<< HEAD
      gasPrice: mainnetGwei*1000000000,
=======
      gasPrice: mainnetGwei * 1000000000,
>>>>>>> 8cca07aa
      accounts: {
        mnemonic: mnemonic(),
      },
    },
    ropsten: {
      url: "https://ropsten.infura.io/v3/460f40a260564ac4a4f4b3fffb032dad", // <---- YOUR INFURA ID! (or it won't work)

      //      url: "https://speedy-nodes-nyc.moralis.io/XXXXXXXXXXXXXXXXXXXXXXXXX/eth/ropsten",// <---- YOUR MORALIS ID! (not limited to infura)

      accounts: {
        mnemonic: mnemonic(),
      },
    },
    goerli: {
      url: "https://goerli.infura.io/v3/460f40a260564ac4a4f4b3fffb032dad", // <---- YOUR INFURA ID! (or it won't work)

      //      url: "https://speedy-nodes-nyc.moralis.io/XXXXXXXXXXXXXXXXXXXXXXXXX/eth/goerli", // <---- YOUR MORALIS ID! (not limited to infura)

      accounts: {
        mnemonic: mnemonic(),
      },
    },
    xdai: {
      url: "https://rpc.xdaichain.com/",
      gasPrice: 1000000000,
      accounts: {
        mnemonic: mnemonic(),
      },
    },
    polygon: {
      url: "https://speedy-nodes-nyc.moralis.io/XXXXXXXXXXXXXXXXXXXx/polygon/mainnet", // <---- YOUR MORALIS ID! (not limited to infura)
      gasPrice: 1000000000,
      accounts: {
        mnemonic: mnemonic(),
      },
    },
    polytest: {
      url: "https://speedy-nodes-nyc.moralis.io/XXXXXXXXXXXXXXXXXXXXXXX/polygon/mumbai", // <---- YOUR MORALIS ID! (not limited to infura)
      gasPrice: 1000000000,
      accounts: {
        mnemonic: mnemonic(),
      },
    },

    matic: {
      url: "https://rpc-mainnet.maticvigil.com/",
      gasPrice: 1000000000,
      accounts: {
        mnemonic: mnemonic(),
      },
    },
    rinkebyArbitrum: {
      url: "https://rinkeby.arbitrum.io/rpc",
      gasPrice: 0,
      accounts: {
        mnemonic: mnemonic(),
      },
      companionNetworks: {
        l1: "rinkeby",
      },
    },
    localArbitrum: {
      url: "http://localhost:8547",
      gasPrice: 0,
      accounts: {
        mnemonic: mnemonic(),
      },
      companionNetworks: {
        l1: "localArbitrumL1",
      },
    },
    localArbitrumL1: {
      url: "http://localhost:7545",
      gasPrice: 0,
      accounts: {
        mnemonic: mnemonic(),
      },
      companionNetworks: {
        l2: "localArbitrum",
      },
    },
    kovanOptimism: {
      url: "https://kovan.optimism.io",
      gasPrice: 0,
      accounts: {
        mnemonic: mnemonic(),
      },
      ovm: true,
      companionNetworks: {
        l1: "kovan",
      },
    },
    localOptimism: {
      url: "http://localhost:8545",
      gasPrice: 0,
      accounts: {
        mnemonic: mnemonic(),
      },
      ovm: true,
      companionNetworks: {
        l1: "localOptimismL1",
      },
    },
    localOptimismL1: {
      url: "http://localhost:9545",
      gasPrice: 0,
      accounts: {
        mnemonic: mnemonic(),
      },
      companionNetworks: {
        l2: "localOptimism",
      },
    },
    localAvalanche: {
      url: "http://localhost:9650/ext/bc/C/rpc",
      gasPrice: 225000000000,
      chainId: 43112,
      accounts: {
        mnemonic: mnemonic(),
      },
    },
    fujiAvalanche: {
      url: "https://api.avax-test.network/ext/bc/C/rpc",
      gasPrice: 225000000000,
      chainId: 43113,
      accounts: {
        mnemonic: mnemonic(),
      },
    },
    mainnetAvalanche: {
      url: "https://api.avax.network/ext/bc/C/rpc",
      gasPrice: 225000000000,
      chainId: 43114,
      accounts: {
        mnemonic: mnemonic(),
      },
    },
    testnetHarmony: {
      url: "https://api.s0.b.hmny.io",
      gasPrice: 1000000000,
      chainId: 1666700000,
      accounts: {
        mnemonic: mnemonic(),
      },
    },
    mainnetHarmony: {
      url: "https://api.harmony.one",
      gasPrice: 1000000000,
      chainId: 1666600000,
      accounts: {
        mnemonic: mnemonic(),
      },
    },
  },
  solidity: {
    compilers: [
      {
        version: "0.8.4",
        settings: {
          optimizer: {
            enabled: true,
            runs: 200,
          },
        },
      },
      {
        version: "0.6.11",
        settings: {
          optimizer: {
            enabled: true,
            runs: 200,
          },
        },
      },
      {
        version: "0.6.7",
        settings: {
          optimizer: {
            enabled: true,
            runs: 200,
          },
        },
      },
    ],
  },
  ovm: {
    solcVersion: "0.7.6",
  },
  namedAccounts: {
    deployer: {
      default: 0, // here this will by default take the first account as deployer
    },
  },
  circom: {
    inputBasePath: "./circuits/",
    outputBasePath: "./client/",
    ptau: "powersOfTau28_hez_final_15.ptau",
    circuits: circuits(),
  },
};

const DEBUG = false;

function debug(text) {
  if (DEBUG) {
    console.log(text);
  }
}

async function circomTemplate({ zkeys }, hre) {
  const snarkjsTemplate = resolve.sync("snarkjs/templates/verifier_groth16.sol");

  for (const zkey of zkeys) {
    const verifierSol = await hre.snarkjs.zKey.exportSolidityVerifier(zkey, snarkjsTemplate);
    const verifierPath = path.join(hre.config.paths.sources, `${zkey.name.charAt(0).toUpperCase() + zkey.name.slice(1)}Verifier.sol`);
    fs.writeFileSync(verifierPath, verifierSol);
  }
}

subtask(TASK_CIRCOM_TEMPLATE, "generate Verifier template shipped by SnarkjS").setAction(circomTemplate);

task("wallet", "Create a wallet (pk) link", async (_, { ethers }) => {
  const randomWallet = ethers.Wallet.createRandom();
  const privateKey = randomWallet._signingKey().privateKey;
  console.log("🔐 WALLET Generated as " + randomWallet.address + "");
  console.log("🔗 http://localhost:3000/pk#" + privateKey);
});

task("fundedwallet", "Create a wallet (pk) link and fund it with deployer?")
  .addOptionalParam(
    "amount",
    "Amount of ETH to send to wallet after generating"
  )
  .addOptionalParam("url", "URL to add pk to")
  .setAction(async (taskArgs, { network, ethers }) => {
    const randomWallet = ethers.Wallet.createRandom();
    const privateKey = randomWallet._signingKey().privateKey;
    console.log("🔐 WALLET Generated as " + randomWallet.address + "");
    let url = taskArgs.url ? taskArgs.url : "http://localhost:3000";

    let localDeployerMnemonic;
    try {
      localDeployerMnemonic = fs.readFileSync("./mnemonic.txt");
      localDeployerMnemonic = localDeployerMnemonic.toString().trim();
    } catch (e) {
      /* do nothing - this file isn't always there */
    }

    let amount = taskArgs.amount ? taskArgs.amount : "0.01";
    const tx = {
      to: randomWallet.address,
      value: ethers.utils.parseEther(amount),
    };

    //SEND USING LOCAL DEPLOYER MNEMONIC IF THERE IS ONE
    // IF NOT SEND USING LOCAL HARDHAT NODE:
    if (localDeployerMnemonic) {
      let deployerWallet = new ethers.Wallet.fromMnemonic(
        localDeployerMnemonic
      );
      deployerWallet = deployerWallet.connect(ethers.provider);
      console.log(
        "💵 Sending " +
          amount +
          " ETH to " +
          randomWallet.address +
          " using deployer account"
      );
      let sendresult = await deployerWallet.sendTransaction(tx);
      console.log("\n" + url + "/pk#" + privateKey + "\n");
      return;
    } else {
      console.log(
        "💵 Sending " +
          amount +
          " ETH to " +
          randomWallet.address +
          " using local node"
      );
      console.log("\n" + url + "/pk#" + privateKey + "\n");
      return send(ethers.provider.getSigner(), tx);
    }
  });

task(
  "generate",
  "Create a mnemonic for builder deploys",
  async (_, { ethers }) => {
    const bip39 = require("bip39");
    const hdkey = require("ethereumjs-wallet/hdkey");
    const mnemonic = bip39.generateMnemonic();
    if (DEBUG) console.log("mnemonic", mnemonic);
    const seed = await bip39.mnemonicToSeed(mnemonic);
    if (DEBUG) console.log("seed", seed);
    const hdwallet = hdkey.fromMasterSeed(seed);
    const wallet_hdpath = "m/44'/60'/0'/0/";
    const account_index = 0;
    let fullPath = wallet_hdpath + account_index;
    if (DEBUG) console.log("fullPath", fullPath);
    const wallet = hdwallet.derivePath(fullPath).getWallet();
    const privateKey = "0x" + wallet._privKey.toString("hex");
    if (DEBUG) console.log("privateKey", privateKey);
    var EthUtil = require("ethereumjs-util");
    const address =
      "0x" + EthUtil.privateToAddress(wallet._privKey).toString("hex");
    console.log(
      "🔐 Account Generated as " +
        address +
        " and set as mnemonic in packages/hardhat"
    );
    console.log(
      "💬 Use 'yarn run account' to get more information about the deployment account."
    );

    fs.writeFileSync("./" + address + ".txt", mnemonic.toString());
    fs.writeFileSync("./mnemonic.txt", mnemonic.toString());
  }
);

task(
  "mineContractAddress",
  "Looks for a deployer account that will give leading zeros"
)
  .addParam("searchFor", "String to search for")
  .setAction(async (taskArgs, { network, ethers }) => {
    let contract_address = "";
    let address;

    const bip39 = require("bip39");
    const hdkey = require("ethereumjs-wallet/hdkey");

    let mnemonic = "";
    while (contract_address.indexOf(taskArgs.searchFor) != 0) {
      mnemonic = bip39.generateMnemonic();
      if (DEBUG) console.log("mnemonic", mnemonic);
      const seed = await bip39.mnemonicToSeed(mnemonic);
      if (DEBUG) console.log("seed", seed);
      const hdwallet = hdkey.fromMasterSeed(seed);
      const wallet_hdpath = "m/44'/60'/0'/0/";
      const account_index = 0;
      let fullPath = wallet_hdpath + account_index;
      if (DEBUG) console.log("fullPath", fullPath);
      const wallet = hdwallet.derivePath(fullPath).getWallet();
      const privateKey = "0x" + wallet._privKey.toString("hex");
      if (DEBUG) console.log("privateKey", privateKey);
      var EthUtil = require("ethereumjs-util");
      address =
        "0x" + EthUtil.privateToAddress(wallet._privKey).toString("hex");

      const rlp = require("rlp");
      const keccak = require("keccak");

      let nonce = 0x00; //The nonce must be a hex literal!
      let sender = address;

      let input_arr = [sender, nonce];
      let rlp_encoded = rlp.encode(input_arr);

      let contract_address_long = keccak("keccak256")
        .update(rlp_encoded)
        .digest("hex");

      contract_address = contract_address_long.substring(24); //Trim the first 24 characters.
    }

    console.log(
      "⛏  Account Mined as " +
        address +
        " and set as mnemonic in packages/hardhat"
    );
    console.log(
      "📜 This will create the first contract: " +
        chalk.magenta("0x" + contract_address)
    );
    console.log(
      "💬 Use 'yarn run account' to get more information about the deployment account."
    );

    fs.writeFileSync(
      "./" + address + "_produces" + contract_address + ".txt",
      mnemonic.toString()
    );
    fs.writeFileSync("./mnemonic.txt", mnemonic.toString());
  });

task(
  "account",
  "Get balance informations for the deployment account.",
  async (_, { ethers }) => {
    const hdkey = require("ethereumjs-wallet/hdkey");
    const bip39 = require("bip39");
    let mnemonic = fs.readFileSync("./mnemonic.txt").toString().trim();
    if (DEBUG) console.log("mnemonic", mnemonic);
    const seed = await bip39.mnemonicToSeed(mnemonic);
    if (DEBUG) console.log("seed", seed);
    const hdwallet = hdkey.fromMasterSeed(seed);
    const wallet_hdpath = "m/44'/60'/0'/0/";
    const account_index = 0;
    let fullPath = wallet_hdpath + account_index;
    if (DEBUG) console.log("fullPath", fullPath);
    const wallet = hdwallet.derivePath(fullPath).getWallet();
    const privateKey = "0x" + wallet._privKey.toString("hex");
    if (DEBUG) console.log("privateKey", privateKey);
    var EthUtil = require("ethereumjs-util");
    const address =
      "0x" + EthUtil.privateToAddress(wallet._privKey).toString("hex");

    var qrcode = require("qrcode-terminal");
    qrcode.generate(address);
    console.log("‍📬 Deployer Account is " + address);
    for (let n in config.networks) {
      //console.log(config.networks[n],n)
      try {
        let provider = new ethers.providers.JsonRpcProvider(
          config.networks[n].url
        );
        let balance = await provider.getBalance(address);
        console.log(" -- " + n + " --  -- -- 📡 ");
        console.log("   balance: " + ethers.utils.formatEther(balance));
        console.log(
          "   nonce: " + (await provider.getTransactionCount(address))
        );
      } catch (e) {
        if (DEBUG) {
          console.log(e);
        }
      }
    }
  }
);

async function addr(ethers, addr) {
  if (isAddress(addr)) {
    return getAddress(addr);
  }
  const accounts = await ethers.provider.listAccounts();
  if (accounts[addr] !== undefined) {
    return accounts[addr];
  }
  throw `Could not normalize address: ${addr}`;
}

task("accounts", "Prints the list of accounts", async (_, { ethers }) => {
  const accounts = await ethers.provider.listAccounts();
  accounts.forEach((account) => console.log(account));
});

task("blockNumber", "Prints the block number", async (_, { ethers }) => {
  const blockNumber = await ethers.provider.getBlockNumber();
  console.log(blockNumber);
});

task("balance", "Prints an account's balance")
  .addPositionalParam("account", "The account's address")
  .setAction(async (taskArgs, { ethers }) => {
    const balance = await ethers.provider.getBalance(
      await addr(ethers, taskArgs.account)
    );
    console.log(formatUnits(balance, "ether"), "ETH");
  });

function send(signer, txparams) {
  return signer.sendTransaction(txparams, (error, transactionHash) => {
    if (error) {
      debug(`Error: ${error}`);
    }
    debug(`transactionHash: ${transactionHash}`);
    // checkForReceipt(2, params, transactionHash, resolve)
  });
}

task("send", "Send ETH")
  .addParam("from", "From address or account index")
  .addOptionalParam("to", "To address or account index")
  .addOptionalParam("amount", "Amount to send in ether")
  .addOptionalParam("data", "Data included in transaction")
  .addOptionalParam("gasPrice", "Price you are willing to pay in gwei")
  .addOptionalParam("gasLimit", "Limit of how much gas to spend")

  .setAction(async (taskArgs, { network, ethers }) => {
    const from = await addr(ethers, taskArgs.from);
    debug(`Normalized from address: ${from}`);
    const fromSigner = await ethers.provider.getSigner(from);

    let to;
    if (taskArgs.to) {
      to = await addr(ethers, taskArgs.to);
      debug(`Normalized to address: ${to}`);
    }

    const txRequest = {
      from: await fromSigner.getAddress(),
      to,
      value: parseUnits(
        taskArgs.amount ? taskArgs.amount : "0",
        "ether"
      ).toHexString(),
      nonce: await fromSigner.getTransactionCount(),
      gasPrice: parseUnits(
        taskArgs.gasPrice ? taskArgs.gasPrice : "1.001",
        "gwei"
      ).toHexString(),
      gasLimit: taskArgs.gasLimit ? taskArgs.gasLimit : 24000,
      chainId: network.config.chainId,
    };

    if (taskArgs.data !== undefined) {
      txRequest.data = taskArgs.data;
      debug(`Adding data to payload: ${txRequest.data}`);
    }
    debug(txRequest.gasPrice / 1000000000 + " gwei");
    debug(JSON.stringify(txRequest, null, 2));

    return send(fromSigner, txRequest);
  });<|MERGE_RESOLUTION|>--- conflicted
+++ resolved
@@ -12,11 +12,8 @@
 require("@tenderly/hardhat-tenderly");
 
 require("hardhat-deploy");
-<<<<<<< HEAD
 require("hardhat-circom");
-=======
 require("hardhat-gas-reporter");
->>>>>>> 8cca07aa
 
 require("@eth-optimism/hardhat-ovm");
 require("@nomiclabs/hardhat-ethers");
@@ -137,11 +134,7 @@
     rinkeby: {
       url: "https://rinkeby.infura.io/v3/460f40a260564ac4a4f4b3fffb032dad", // <---- YOUR INFURA ID! (or it won't work)
 
-<<<<<<< HEAD
-       //    url: "https://speedy-nodes-nyc.moralis.io/XXXXXXXXXXXXXXXXXXXXXXX/eth/rinkeby", // <---- YOUR MORALIS ID! (not limited to infura)
-=======
       //    url: "https://speedy-nodes-nyc.moralis.io/XXXXXXXXXXXXXXXXXXXXXXX/eth/rinkeby", // <---- YOUR MORALIS ID! (not limited to infura)
->>>>>>> 8cca07aa
 
       accounts: {
         mnemonic: mnemonic(),
@@ -161,11 +154,7 @@
 
       //      url: "https://speedy-nodes-nyc.moralis.io/XXXXXXXXXXXXXXXXXXXXXXXXX/eth/mainnet", // <---- YOUR MORALIS ID! (not limited to infura)
 
-<<<<<<< HEAD
-      gasPrice: mainnetGwei*1000000000,
-=======
       gasPrice: mainnetGwei * 1000000000,
->>>>>>> 8cca07aa
       accounts: {
         mnemonic: mnemonic(),
       },
