{
  "name": "@scaffold-eth/hardhat",
  "version": "1.0.0",
  "main": "index.js",
  "license": "MIT",
  "devDependencies": {
    "eslint": "^7.5.0",
    "eslint-config-airbnb": "^18.2.0",
    "eslint-config-prettier": "^6.11.0",
    "eslint-plugin-babel": "^5.3.1",
    "eslint-plugin-prettier": "^3.4.0"
  },
  "dependencies": {
    "@eth-optimism/hardhat-ovm": "^0.2.2",
    "@nomiclabs/hardhat-ethers": "npm:hardhat-deploy-ethers",
    "@nomiclabs/hardhat-waffle": "^2.0.0",
    "@openzeppelin/contracts": "^3.2.0",
    "@tenderly/hardhat-tenderly": "^1.0.10",
    "chai": "^4.2.0",
    "chalk": "^4.1.0",
    "ethereum-waffle": "^3.1.1",
<<<<<<< HEAD
    "ethers": "^5.3.0",
    "hardhat": "2.4.3",
    "hardhat-circom": "^1.0.1",
    "hardhat-deploy": "^0.8.6",
=======
    "ethers": "^5.4.4",
    "hardhat": "2.6.0",
    "hardhat-deploy": "^0.9.0",
>>>>>>> 7f39219d
    "node-watch": "^0.7.0",
    "qrcode-terminal": "^0.12.0",
    "ramda": "^0.27.1"
  },
  "scripts": {
    "chain": "hardhat node --network hardhat --no-deploy",
    "fork": "hardhat node --no-deploy --network hardhat --fork https://mainnet.infura.io/v3/460f40a260564ac4a4f4b3fffb032dad",
    "test": "hardhat test --network hardhat",
    "compile": "hardhat compile",
    "deploy": "hardhat deploy --export-all ../react-app/src/contracts/hardhat_contracts.json",
    "postdeploy": "hardhat run scripts/publish.js",
    "watch": "node scripts/watch.js",
    "accounts": "hardhat accounts",
    "balance": "hardhat balance",
    "send": "hardhat send",
    "generate": "hardhat generate",
    "account": "hardhat account",
    "etherscan-verify": "hardhat etherscan-verify --api-key PSW8C433Q667DVEX5BCRMGNAH9FSGFZ7Q8",
    "circom": "hardhat circom --verbose --deterministic",
    "circom:prod": "hardhat circom --verbose"
  }
}<|MERGE_RESOLUTION|>--- conflicted
+++ resolved
@@ -19,16 +19,10 @@
     "chai": "^4.2.0",
     "chalk": "^4.1.0",
     "ethereum-waffle": "^3.1.1",
-<<<<<<< HEAD
-    "ethers": "^5.3.0",
-    "hardhat": "2.4.3",
-    "hardhat-circom": "^1.0.1",
-    "hardhat-deploy": "^0.8.6",
-=======
     "ethers": "^5.4.4",
     "hardhat": "2.6.0",
+    "hardhat-circom": "^1.1.0",
     "hardhat-deploy": "^0.9.0",
->>>>>>> 7f39219d
     "node-watch": "^0.7.0",
     "qrcode-terminal": "^0.12.0",
     "ramda": "^0.27.1"
