--- conflicted
+++ resolved
@@ -11,11 +11,7 @@
 
   string public purpose = "Building Unstoppable Apps";
 
-<<<<<<< HEAD
   constructor() public {
-=======
-  constructor() {
->>>>>>> c4cc4466
     // what should we do on deploy?
   }
 
