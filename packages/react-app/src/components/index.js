--- conflicted
+++ resolved
@@ -18,11 +18,8 @@
 export { default as TokenBalance } from "./TokenBalance";
 export { default as Wallet } from "./Wallet";
 export { default as L2Bridge } from "./L2Bridge";
-<<<<<<< HEAD
+export { default as NetworkDisplay } from "./NetworkDisplay";
+export { default as FaucetHint } from "./FaucetHint";
 export { default as ZkpInterface } from "./ZkpInterface";
 export { default as EdDSABurner } from "./EdDSABurner";
-export { default as SmtInterface } from "./SmtInterface";
-=======
-export { default as NetworkDisplay } from "./NetworkDisplay";
-export { default as FaucetHint } from "./FaucetHint";
->>>>>>> 9b942ad5
+export { default as SmtInterface } from "./SmtInterface";