import WalletConnectProvider from "@walletconnect/web3-provider";
//import Torus from "@toruslabs/torus-embed"
import WalletLink from "walletlink";
import { Alert, Button, Col, Menu, Row } from "antd";
import "antd/dist/antd.css";
import React, { useCallback, useEffect, useState } from "react";
import { BrowserRouter, Link, Route, Switch } from "react-router-dom";
import Web3Modal from "web3modal";
import "./App.css";
import { Account, Contract, Faucet, GasGauge, Header, Ramp, ThemeSwitch } from "./components";
import { INFURA_ID, NETWORK, NETWORKS } from "./constants";
import { Transactor } from "./helpers";
import {
  useBalance,
  useContractLoader,
  useContractReader,
  useGasPrice,
  useOnBlock,
  useUserProviderAndSigner,
} from "eth-hooks";
import {
  useEventListener,
} from "eth-hooks/events/useEventListener";
import {
  useExchangeEthPrice,
} from "eth-hooks/dapps/dex";
// import Hints from "./Hints";
import { ExampleUI, Hints, Subgraph } from "./views";

import { useContractConfig } from "./hooks"
import Portis from "@portis/web3";
import Fortmatic from "fortmatic";
import Authereum from "authereum";

const { ethers } = require("ethers");
/*
    Welcome to 🏗 scaffold-eth !

    Code:
    https://github.com/austintgriffith/scaffold-eth

    Support:
    https://t.me/joinchat/KByvmRe5wkR-8F_zz6AjpA
    or DM @austingriffith on twitter or telegram

    You should get your own Infura.io ID and put it in `constants.js`
    (this is your connection to the main Ethereum network for ENS etc.)


    🌏 EXTERNAL CONTRACTS:
    You can also bring in contract artifacts in `constants.js`
    (and then use the `useExternalContractLoader()` hook!)
*/

/// 📡 What chain are your contracts deployed to?
const targetNetwork = NETWORKS.localhost; // <------- select your target frontend network (localhost, rinkeby, xdai, mainnet)

// 😬 Sorry for all the console logging
const DEBUG = true;
const NETWORKCHECK = false;

// 🛰 providers
if (DEBUG) console.log("📡 Connecting to Mainnet Ethereum");
// const mainnetProvider = getDefaultProvider("mainnet", { infura: INFURA_ID, etherscan: ETHERSCAN_KEY, quorum: 1 });
// const mainnetProvider = new InfuraProvider("mainnet",INFURA_ID);
//
// attempt to connect to our own scaffold eth rpc and if that fails fall back to infura...
// Using StaticJsonRpcProvider as the chainId won't change see https://github.com/ethers-io/ethers.js/issues/901
const scaffoldEthProvider = navigator.onLine
  ? new ethers.providers.StaticJsonRpcProvider("https://rpc.scaffoldeth.io:48544")
  : null;
<<<<<<< HEAD
const poktMainnetProvider = navigator.onLine ? new ethers.providers.StaticJsonRpcProvider("https://eth-mainnet.gateway.pokt.network/v1/lb/611156b4a585a20035148406") : null;
const mainnetInfura = navigator.onLine
  ? new ethers.providers.StaticJsonRpcProvider("https://mainnet.infura.io/v3/" + INFURA_ID)
  : null;
// ( ⚠️ Getting "failed to meet quorum" errors? Check your INFURA_I
=======
const poktMainnetProvider = navigator.onLine
  ? new ethers.providers.StaticJsonRpcProvider(
      "https://eth-mainnet.gateway.pokt.network/v1/lb/611156b4a585a20035148406",
    )
  : null;
const mainnetInfura = navigator.onLine
  ? new ethers.providers.StaticJsonRpcProvider("https://mainnet.infura.io/v3/" + INFURA_ID)
  : null;
// ( ⚠️ Getting "failed to meet quorum" errors? Check your INFURA_I )
>>>>>>> 616ac801

// 🏠 Your local provider is usually pointed at your local blockchain
const localProviderUrl = targetNetwork.rpcUrl;
// as you deploy to other networks you can set REACT_APP_PROVIDER=https://dai.poa.network in packages/react-app/.env
const localProviderUrlFromEnv = process.env.REACT_APP_PROVIDER ? process.env.REACT_APP_PROVIDER : localProviderUrl;
if (DEBUG) console.log("🏠 Connecting to provider:", localProviderUrlFromEnv);
const localProvider = new ethers.providers.StaticJsonRpcProvider(localProviderUrlFromEnv);

// 🔭 block explorer URL
const blockExplorer = targetNetwork.blockExplorer;

// Coinbase walletLink init
const walletLink = new WalletLink({
  appName: "coinbase",
});

// WalletLink provider
const walletLinkProvider = walletLink.makeWeb3Provider(`https://mainnet.infura.io/v3/${INFURA_ID}`, 1);

// Portis ID: 6255fb2b-58c8-433b-a2c9-62098c05ddc9
/*
  Web3 modal helps us "connect" external wallets:
*/
const web3Modal = new Web3Modal({
  network: "mainnet", // Optional. If using WalletConnect on xDai, change network to "xdai" and add RPC info below for xDai chain.
  cacheProvider: true, // optional
  theme: "light", // optional. Change to "dark" for a dark theme.
  providerOptions: {
    walletconnect: {
      package: WalletConnectProvider, // required
      options: {
        bridge: "https://polygon.bridge.walletconnect.org",
        infuraId: INFURA_ID,
        rpc: {
          1: `https://mainnet.infura.io/v3/${INFURA_ID}`, // mainnet // For more WalletConnect providers: https://docs.walletconnect.org/quick-start/dapps/web3-provider#required
          42: `https://kovan.infura.io/v3/${INFURA_ID}`,
          100: "https://dai.poa.network", // xDai
        },
      },
<<<<<<< HEAD

=======
>>>>>>> 616ac801
    },
    portis: {
      display: {
        logo: "https://user-images.githubusercontent.com/9419140/128913641-d025bc0c-e059-42de-a57b-422f196867ce.png",
        name: "Portis",
        description: "Connect to Portis App",
      },
      package: Portis,
      options: {
        id: "6255fb2b-58c8-433b-a2c9-62098c05ddc9",
      },
    },
    fortmatic: {
      package: Fortmatic, // required
      options: {
        key: "pk_live_5A7C91B2FC585A17", // required
      },
    },
    // torus: {
    //   package: Torus,
    //   options: {
    //     networkParams: {
    //       host: "https://localhost:8545", // optional
    //       chainId: 1337, // optional
    //       networkId: 1337 // optional
    //     },
    //     config: {
    //       buildEnv: "development" // optional
    //     },
    //   },
    // },
    "custom-walletlink": {
      display: {
        logo: "https://play-lh.googleusercontent.com/PjoJoG27miSglVBXoXrxBSLveV6e3EeBPpNY55aiUUBM9Q1RCETKCOqdOkX2ZydqVf0",
        name: "Coinbase",
        description: "Connect to Coinbase Wallet (not Coinbase App)",
      },
      package: walletLinkProvider,
      connector: async (provider, _options) => {
        await provider.enable();
        return provider;
      },
    },
    authereum: {
      package: Authereum, // required
    },
  },
});

<<<<<<< HEAD


const contractList = require("./contracts/hardhat_contracts.json");
const externalContractList = require("./contracts/external_contracts.js");

const contractsConfig = {
  deployedContracts: contractList,
  externalContracts: externalContractList
}

=======
>>>>>>> 616ac801
function App(props) {
  const mainnetProvider =
    poktMainnetProvider && poktMainnetProvider._isProvider
      ? poktMainnetProvider
      : scaffoldEthProvider && scaffoldEthProvider._network
      ? scaffoldEthProvider
      : mainnetInfura;

  const [injectedProvider, setInjectedProvider] = useState();
  const [address, setAddress] = useState();

  const logoutOfWeb3Modal = async () => {
    await web3Modal.clearCachedProvider();
    if (injectedProvider && injectedProvider.provider && typeof injectedProvider.provider.disconnect == "function") {
      await injectedProvider.provider.disconnect();
    }
    setTimeout(() => {
      window.location.reload();
    }, 1);
  };

  /* 💵 This hook will get the price of ETH from 🦄 Uniswap: */
  const price = useExchangeEthPrice(targetNetwork, mainnetProvider);

  /* 🔥 This hook will get the price of Gas from ⛽️ EtherGasStation */
  const gasPrice = useGasPrice(targetNetwork, "fast");
  // Use your injected provider from 🦊 Metamask or if you don't have it then instantly generate a 🔥 burner wallet.
  const userProviderAndSigner = useUserProviderAndSigner(injectedProvider, localProvider);
  const userSigner = userProviderAndSigner.signer;

  useEffect(() => {
    async function getAddress() {
      if (userSigner) {
        const newAddress = await userSigner.getAddress();
        setAddress(newAddress);
      }
    }
    getAddress();
  }, [userSigner]);

  // You can warn the user if you would like them to be on a specific network
  const localChainId = localProvider && localProvider._network && localProvider._network.chainId;
  const selectedChainId =
    userSigner && userSigner.provider && userSigner.provider._network && userSigner.provider._network.chainId;

  // For more hooks, check out 🔗eth-hooks at: https://www.npmjs.com/package/eth-hooks

  // The transactor wraps transactions and provides notificiations
  const tx = Transactor(userSigner, gasPrice);

  // Faucet Tx can be used to send funds from the faucet
  const faucetTx = Transactor(localProvider, gasPrice);

  // 🏗 scaffold-eth is full of handy hooks like this one to get your balance:
  const yourLocalBalance = useBalance(localProvider, address);

  // Just plug in different 🛰 providers to get your balance on different chains:
  const yourMainnetBalance = useBalance(mainnetProvider, address);

  const contractConfig = useContractConfig();

  // Load in your local 📝 contract and read a value from it:
  const readContracts = useContractLoader(localProvider, contractConfig);

  // If you want to make 🔐 write transactions to your contracts, use the userSigner:
  const writeContracts = useContractLoader(userSigner, contractConfig, localChainId);

  // EXTERNAL CONTRACT EXAMPLE:
  //
  // If you want to bring in the mainnet DAI contract it would look like:
  const mainnetContracts = useContractLoader(mainnetProvider, contractConfig);

  // If you want to call a function on a new block
  useOnBlock(mainnetProvider, () => {
    console.log(`⛓ A new mainnet block is here: ${mainnetProvider._lastBlockNumber}`);
  });

  // Then read your DAI balance like:
  const myMainnetDAIBalance = useContractReader(mainnetContracts, "DAI", "balanceOf", [
    "0x34aA3F359A9D614239015126635CE7732c18fDF3",
  ]);

  // keep track of a variable from the contract in the local React state:
  const purpose = useContractReader(readContracts, "YourContract", "purpose");

  // 📟 Listen for broadcast events
  const setPurposeEvents = useEventListener(readContracts, "YourContract", "SetPurpose", localProvider, 1);

  /*
  const addressFromENS = useResolveName(mainnetProvider, "austingriffith.eth");
  console.log("🏷 Resolved austingriffith.eth as:",addressFromENS)
  */

  //
  // 🧫 DEBUG 👨🏻‍🔬
  //
  useEffect(() => {
    if (
      DEBUG &&
      mainnetProvider &&
      address &&
      selectedChainId &&
      yourLocalBalance &&
      yourMainnetBalance &&
      readContracts &&
      writeContracts &&
      mainnetContracts
    ) {
      console.log("_____________________________________ 🏗 scaffold-eth _____________________________________");
      console.log("🌎 mainnetProvider", mainnetProvider);
      console.log("🏠 localChainId", localChainId);
      console.log("👩‍💼 selected address:", address);
      console.log("🕵🏻‍♂️ selectedChainId:", selectedChainId);
      console.log("💵 yourLocalBalance", yourLocalBalance ? ethers.utils.formatEther(yourLocalBalance) : "...");
      console.log("💵 yourMainnetBalance", yourMainnetBalance ? ethers.utils.formatEther(yourMainnetBalance) : "...");
      console.log("📝 readContracts", readContracts);
      console.log("🌍 DAI contract on mainnet:", mainnetContracts);
      console.log("💵 yourMainnetDAIBalance", myMainnetDAIBalance);
      console.log("🔐 writeContracts", writeContracts);
    }
  }, [
    mainnetProvider,
    address,
    selectedChainId,
    yourLocalBalance,
    yourMainnetBalance,
    readContracts,
    writeContracts,
    mainnetContracts,
  ]);

  let networkDisplay = "";
  if (NETWORKCHECK && localChainId && selectedChainId && localChainId !== selectedChainId) {
    const networkSelected = NETWORK(selectedChainId);
    const networkLocal = NETWORK(localChainId);
    if (selectedChainId === 1337 && localChainId === 31337) {
      networkDisplay = (
        <div style={{ zIndex: 2, position: "absolute", right: 0, top: 60, padding: 16 }}>
          <Alert
            message="⚠️ Wrong Network ID"
            description={
              <div>
                You have <b>chain id 1337</b> for localhost and you need to change it to <b>31337</b> to work with
                HardHat.
                <div>(MetaMask -&gt; Settings -&gt; Networks -&gt; Chain ID -&gt; 31337)</div>
              </div>
            }
            type="error"
            closable={false}
          />
        </div>
      );
    } else {
      networkDisplay = (
        <div style={{ zIndex: 2, position: "absolute", right: 0, top: 60, padding: 16 }}>
          <Alert
            message="⚠️ Wrong Network"
            description={
              <div>
                You have <b>{networkSelected && networkSelected.name}</b> selected and you need to be on{" "}
                <Button
                  onClick={async () => {
                    const ethereum = window.ethereum;
                    const data = [
                      {
                        chainId: "0x" + targetNetwork.chainId.toString(16),
                        chainName: targetNetwork.name,
                        nativeCurrency: targetNetwork.nativeCurrency,
                        rpcUrls: [targetNetwork.rpcUrl],
                        blockExplorerUrls: [targetNetwork.blockExplorer],
                      },
                    ];
                    console.log("data", data);

                    let switchTx;
                    // https://docs.metamask.io/guide/rpc-api.html#other-rpc-methods
                    try {
                      switchTx = await ethereum.request({
                        method: "wallet_switchEthereumChain",
                        params: [{ chainId: data[0].chainId }],
                      });
                    } catch (switchError) {
                      // not checking specific error code, because maybe we're not using MetaMask
                      try {
                        switchTx = await ethereum.request({
                          method: "wallet_addEthereumChain",
                          params: data,
                        });
                      } catch (addError) {
                        // handle "add" error
                      }
                    }

                    if (switchTx) {
                      console.log(switchTx);
                    }
                  }}
                >
                  <b>{networkLocal && networkLocal.name}</b>
                </Button>
              </div>
            }
            type="error"
            closable={false}
          />
        </div>
      );
    }
  } else {
    networkDisplay = (
      <div style={{ zIndex: -1, position: "absolute", right: 154, top: 28, padding: 16, color: targetNetwork.color }}>
        {targetNetwork.name}
      </div>
    );
  }

<<<<<<< HEAD


=======
>>>>>>> 616ac801
  const loadWeb3Modal = useCallback(async () => {
    const provider = await web3Modal.connect();
    setInjectedProvider(new ethers.providers.Web3Provider(provider));

    provider.on("chainChanged", chainId => {
      console.log(`chain changed to ${chainId}! updating providers`);
      setInjectedProvider(new ethers.providers.Web3Provider(provider));
    });

    provider.on("accountsChanged", () => {
      console.log(`account changed!`);
      setInjectedProvider(new ethers.providers.Web3Provider(provider));
    });

    // Subscribe to session disconnection
    provider.on("disconnect", (code, reason) => {
      console.log(code, reason);
      logoutOfWeb3Modal();
    });
  }, [setInjectedProvider]);

  useEffect(() => {
    if (web3Modal.cachedProvider) {
      loadWeb3Modal();
    }
  }, [loadWeb3Modal]);

  const [route, setRoute] = useState();
  useEffect(() => {
    setRoute(window.location.pathname);
  }, [setRoute]);

  let faucetHint = "";
  const faucetAvailable = localProvider && localProvider.connection && targetNetwork.name.indexOf("local") !== -1;

  const [faucetClicked, setFaucetClicked] = useState(false);
  if (
    !faucetClicked &&
    localProvider &&
    localProvider._network &&
    localProvider._network.chainId === 31337 &&
    yourLocalBalance &&
    ethers.utils.formatEther(yourLocalBalance) <= 0
  ) {
    faucetHint = (
      <div style={{ padding: 16 }}>
        <Button
          type="primary"
          onClick={() => {
            faucetTx({
              to: address,
              value: ethers.utils.parseEther("0.01"),
            });
            setFaucetClicked(true);
          }}
        >
          💰 Grab funds from the faucet ⛽️
        </Button>
      </div>
    );
  }

  return (
    <div className="App">
      {/* ✏️ Edit the header and change the title to your project name */}
      <Header />
      {networkDisplay}
      <BrowserRouter>
        <Menu style={{ textAlign: "center" }} selectedKeys={[route]} mode="horizontal">
          <Menu.Item key="/">
            <Link
              onClick={() => {
                setRoute("/");
              }}
              to="/"
            >
              YourContract
            </Link>
          </Menu.Item>
          <Menu.Item key="/hints">
            <Link
              onClick={() => {
                setRoute("/hints");
              }}
              to="/hints"
            >
              Hints
            </Link>
          </Menu.Item>
          <Menu.Item key="/exampleui">
            <Link
              onClick={() => {
                setRoute("/exampleui");
              }}
              to="/exampleui"
            >
              ExampleUI
            </Link>
          </Menu.Item>
          <Menu.Item key="/mainnetdai">
            <Link
              onClick={() => {
                setRoute("/mainnetdai");
              }}
              to="/mainnetdai"
            >
              Mainnet DAI
            </Link>
          </Menu.Item>
          <Menu.Item key="/subgraph">
            <Link
              onClick={() => {
                setRoute("/subgraph");
              }}
              to="/subgraph"
            >
              Subgraph
            </Link>
          </Menu.Item>
        </Menu>

        <Switch>
          <Route exact path="/">
            {/*
                🎛 this scaffolding is full of commonly used components
                this <Contract/> component will automatically parse your ABI
                and give you a form to interact with it locally
            */}

            <Contract
              name="YourContract"
              signer={userSigner}
              provider={localProvider}
              address={address}
              blockExplorer={blockExplorer}
              contractConfig={contractConfig}
            />
          </Route>
          <Route path="/hints">
            <Hints
              address={address}
              yourLocalBalance={yourLocalBalance}
              mainnetProvider={mainnetProvider}
              price={price}
            />
          </Route>
          <Route path="/exampleui">
            <ExampleUI
              address={address}
              userSigner={userSigner}
              mainnetProvider={mainnetProvider}
              localProvider={localProvider}
              yourLocalBalance={yourLocalBalance}
              price={price}
              tx={tx}
              writeContracts={writeContracts}
              readContracts={readContracts}
              purpose={purpose}
              setPurposeEvents={setPurposeEvents}
            />
          </Route>
          <Route path="/mainnetdai">
            <Contract
              name="DAI"
              customContract={mainnetContracts && mainnetContracts.contracts && mainnetContracts.contracts.DAI}
              signer={userSigner}
              provider={mainnetProvider}
              address={address}
              blockExplorer="https://etherscan.io/"
              contractConfig={contractConfig}
              chainId={1}
            />
            {/*
            <Contract
              name="UNI"
              customContract={mainnetContracts && mainnetContracts.contracts && mainnetContracts.contracts.UNI}
              signer={userSigner}
              provider={mainnetProvider}
              address={address}
              blockExplorer="https://etherscan.io/"
              config={contractsConfig}
            />
            */}
          </Route>
          <Route path="/subgraph">
            <Subgraph
              subgraphUri={props.subgraphUri}
              tx={tx}
              writeContracts={writeContracts}
              mainnetProvider={mainnetProvider}
            />
          </Route>
        </Switch>
      </BrowserRouter>

      <ThemeSwitch />

      {/* 👨‍💼 Your account is in the top right with a wallet at connect options */}
      <div style={{ position: "fixed", textAlign: "right", right: 0, top: 0, padding: 10 }}>
        <Account
          address={address}
          localProvider={localProvider}
          userSigner={userSigner}
          mainnetProvider={mainnetProvider}
          price={price}
          web3Modal={web3Modal}
          loadWeb3Modal={loadWeb3Modal}
          logoutOfWeb3Modal={logoutOfWeb3Modal}
          blockExplorer={blockExplorer}
        />
        {faucetHint}
      </div>

      {/* 🗺 Extra UI like gas price, eth price, faucet, and support: */}
      <div style={{ position: "fixed", textAlign: "left", left: 0, bottom: 20, padding: 10 }}>
        <Row align="middle" gutter={[4, 4]}>
          <Col span={8}>
            <Ramp price={price} address={address} networks={NETWORKS} />
          </Col>

          <Col span={8} style={{ textAlign: "center", opacity: 0.8 }}>
            <GasGauge gasPrice={gasPrice} />
          </Col>
          <Col span={8} style={{ textAlign: "center", opacity: 1 }}>
            <Button
              onClick={() => {
                window.open("https://t.me/joinchat/KByvmRe5wkR-8F_zz6AjpA");
              }}
              size="large"
              shape="round"
            >
              <span style={{ marginRight: 8 }} role="img" aria-label="support">
                💬
              </span>
              Support
            </Button>
          </Col>
        </Row>

        <Row align="middle" gutter={[4, 4]}>
          <Col span={24}>
            {
              /*  if the local provider has a signer, let's show the faucet:  */
              faucetAvailable ? (
                <Faucet localProvider={localProvider} price={price} ensProvider={mainnetProvider} />
              ) : (
                ""
              )
            }
          </Col>
        </Row>
      </div>
    </div>
  );
}

export default App;<|MERGE_RESOLUTION|>--- conflicted
+++ resolved
@@ -69,13 +69,6 @@
 const scaffoldEthProvider = navigator.onLine
   ? new ethers.providers.StaticJsonRpcProvider("https://rpc.scaffoldeth.io:48544")
   : null;
-<<<<<<< HEAD
-const poktMainnetProvider = navigator.onLine ? new ethers.providers.StaticJsonRpcProvider("https://eth-mainnet.gateway.pokt.network/v1/lb/611156b4a585a20035148406") : null;
-const mainnetInfura = navigator.onLine
-  ? new ethers.providers.StaticJsonRpcProvider("https://mainnet.infura.io/v3/" + INFURA_ID)
-  : null;
-// ( ⚠️ Getting "failed to meet quorum" errors? Check your INFURA_I
-=======
 const poktMainnetProvider = navigator.onLine
   ? new ethers.providers.StaticJsonRpcProvider(
       "https://eth-mainnet.gateway.pokt.network/v1/lb/611156b4a585a20035148406",
@@ -85,7 +78,6 @@
   ? new ethers.providers.StaticJsonRpcProvider("https://mainnet.infura.io/v3/" + INFURA_ID)
   : null;
 // ( ⚠️ Getting "failed to meet quorum" errors? Check your INFURA_I )
->>>>>>> 616ac801
 
 // 🏠 Your local provider is usually pointed at your local blockchain
 const localProviderUrl = targetNetwork.rpcUrl;
@@ -125,10 +117,6 @@
           100: "https://dai.poa.network", // xDai
         },
       },
-<<<<<<< HEAD
-
-=======
->>>>>>> 616ac801
     },
     portis: {
       display: {
@@ -178,19 +166,6 @@
   },
 });
 
-<<<<<<< HEAD
-
-
-const contractList = require("./contracts/hardhat_contracts.json");
-const externalContractList = require("./contracts/external_contracts.js");
-
-const contractsConfig = {
-  deployedContracts: contractList,
-  externalContracts: externalContractList
-}
-
-=======
->>>>>>> 616ac801
 function App(props) {
   const mainnetProvider =
     poktMainnetProvider && poktMainnetProvider._isProvider
@@ -407,11 +382,6 @@
     );
   }
 
-<<<<<<< HEAD
-
-
-=======
->>>>>>> 616ac801
   const loadWeb3Modal = useCallback(async () => {
     const provider = await web3Modal.connect();
     setInjectedProvider(new ethers.providers.Web3Provider(provider));
