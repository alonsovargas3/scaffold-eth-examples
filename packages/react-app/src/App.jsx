import WalletConnectProvider from "@walletconnect/web3-provider";
//import Torus from "@toruslabs/torus-embed"
import WalletLink from "walletlink";
import { Alert, Button, Col, Menu, Row } from "antd";
import "antd/dist/antd.css";
import React, { useCallback, useEffect, useState } from "react";
import { BrowserRouter, Link, Route, Switch } from "react-router-dom";
import Web3Modal from "web3modal";
import "./App.css";
import { Account, Contract, Faucet, GasGauge, Header, Ramp, ThemeSwitch } from "./components";
import { INFURA_ID, NETWORK, NETWORKS } from "./constants";
import { Transactor } from "./helpers";
import {
  useBalance,
  useUserProviderAndSigner,
  useContractLoader,
  useContractReader,
<<<<<<< HEAD
  useEventListener,
  useExchangeEthPrice,
  useGasPrice,
  useOnBlock,
} from "eth-hooks";
=======
  useGasPrice,
  useOnBlock,
  useUserProviderAndSigner,
} from "eth-hooks";
import {
  useEventListener,
} from "eth-hooks/events/useEventListener";
import {
  useExchangeEthPrice,
} from "eth-hooks/dapps/dex";
>>>>>>> 7f39219d
// import Hints from "./Hints";
import { ExampleUI, Hints, Subgraph } from "./views";

import { useContractConfig } from "./hooks"
import Portis from "@portis/web3";
import Fortmatic from "fortmatic";
import Authereum from "authereum";

const { ethers } = require("ethers");
/*
    Welcome to 🏗 scaffold-eth !

    Code:
    https://github.com/austintgriffith/scaffold-eth

    Support:
    https://t.me/joinchat/KByvmRe5wkR-8F_zz6AjpA
    or DM @austingriffith on twitter or telegram

    You should get your own Infura.io ID and put it in `constants.js`
    (this is your connection to the main Ethereum network for ENS etc.)


    🌏 EXTERNAL CONTRACTS:
    You can also bring in contract artifacts in `constants.js`
    (and then use the `useExternalContractLoader()` hook!)
*/

/// 📡 What chain are your contracts deployed to?
const targetNetwork = NETWORKS.localhost; // <------- select your target frontend network (localhost, rinkeby, xdai, mainnet)

// 😬 Sorry for all the console logging
const DEBUG = true;
const NETWORKCHECK = false;

// 🛰 providers
if (DEBUG) console.log("📡 Connecting to Mainnet Ethereum");
// const mainnetProvider = getDefaultProvider("mainnet", { infura: INFURA_ID, etherscan: ETHERSCAN_KEY, quorum: 1 });
// const mainnetProvider = new InfuraProvider("mainnet",INFURA_ID);
//
// attempt to connect to our own scaffold eth rpc and if that fails fall back to infura...
// Using StaticJsonRpcProvider as the chainId won't change see https://github.com/ethers-io/ethers.js/issues/901
const scaffoldEthProvider = navigator.onLine
  ? new ethers.providers.StaticJsonRpcProvider("https://rpc.scaffoldeth.io:48544")
  : null;
const poktMainnetProvider = navigator.onLine ? new ethers.providers.StaticJsonRpcProvider("https://eth-mainnet.gateway.pokt.network/v1/lb/611156b4a585a20035148406") : null;
const mainnetInfura = navigator.onLine
  ? new ethers.providers.StaticJsonRpcProvider("https://mainnet.infura.io/v3/" + INFURA_ID)
  : null;
// ( ⚠️ Getting "failed to meet quorum" errors? Check your INFURA_I

// 🏠 Your local provider is usually pointed at your local blockchain
const localProviderUrl = targetNetwork.rpcUrl;
// as you deploy to other networks you can set REACT_APP_PROVIDER=https://dai.poa.network in packages/react-app/.env
const localProviderUrlFromEnv = process.env.REACT_APP_PROVIDER ? process.env.REACT_APP_PROVIDER : localProviderUrl;
if (DEBUG) console.log("🏠 Connecting to provider:", localProviderUrlFromEnv);
const localProvider = new ethers.providers.StaticJsonRpcProvider(localProviderUrlFromEnv);

// 🔭 block explorer URL
const blockExplorer = targetNetwork.blockExplorer;

// Coinbase walletLink init
const walletLink = new WalletLink({
  appName: "coinbase",
});

// WalletLink provider
const walletLinkProvider = walletLink.makeWeb3Provider(`https://mainnet.infura.io/v3/${INFURA_ID}`, 1);

// Portis ID: 6255fb2b-58c8-433b-a2c9-62098c05ddc9
/*
  Web3 modal helps us "connect" external wallets:
*/
const web3Modal = new Web3Modal({
  network: "mainnet", // Optional. If using WalletConnect on xDai, change network to "xdai" and add RPC info below for xDai chain.
  cacheProvider: true, // optional
  theme: "light", // optional. Change to "dark" for a dark theme.
  providerOptions: {
    walletconnect: {
      package: WalletConnectProvider, // required
      options: {
        bridge: "https://polygon.bridge.walletconnect.org",
        infuraId: INFURA_ID,
        rpc: {
          1: `https://mainnet.infura.io/v3/${INFURA_ID}`, // mainnet // For more WalletConnect providers: https://docs.walletconnect.org/quick-start/dapps/web3-provider#required
          42: `https://kovan.infura.io/v3/${INFURA_ID}`,
          100: "https://dai.poa.network", // xDai
        },
      },

    },
    portis: {
      display: {
        logo: "https://user-images.githubusercontent.com/9419140/128913641-d025bc0c-e059-42de-a57b-422f196867ce.png",
        name: "Portis",
        description: "Connect to Portis App",
      },
      package: Portis,
      options: {
        id: "6255fb2b-58c8-433b-a2c9-62098c05ddc9",
      },
    },
    fortmatic: {
      package: Fortmatic, // required
      options: {
        key: "pk_live_5A7C91B2FC585A17", // required
      },
    },
    // torus: {
    //   package: Torus,
    //   options: {
    //     networkParams: {
    //       host: "https://localhost:8545", // optional
    //       chainId: 1337, // optional
    //       networkId: 1337 // optional
    //     },
    //     config: {
    //       buildEnv: "development" // optional
    //     },
    //   },
    // },
    "custom-walletlink": {
      display: {
        logo: "https://play-lh.googleusercontent.com/PjoJoG27miSglVBXoXrxBSLveV6e3EeBPpNY55aiUUBM9Q1RCETKCOqdOkX2ZydqVf0",
        name: "Coinbase",
        description: "Connect to Coinbase Wallet (not Coinbase App)",
      },
      package: walletLinkProvider,
      connector: async (provider, _options) => {
        await provider.enable();
        return provider;
      },
    },
    authereum: {
      package: Authereum, // required
    }
  },
});



const contractList = require("./contracts/hardhat_contracts.json");
const externalContractList = require("./contracts/external_contracts.js");

const contractsConfig = {
  deployedContracts: contractList,
  externalContracts: externalContractList
}

function App(props) {
  const mainnetProvider = poktMainnetProvider && poktMainnetProvider._isProvider ? poktMainnetProvider : scaffoldEthProvider && scaffoldEthProvider._network ? scaffoldEthProvider : mainnetInfura;

  const [injectedProvider, setInjectedProvider] = useState();
  const [address, setAddress] = useState();

  const logoutOfWeb3Modal = async () => {
    await web3Modal.clearCachedProvider();
    if (injectedProvider && injectedProvider.provider && typeof injectedProvider.provider.disconnect == "function") {
      await injectedProvider.provider.disconnect();
    }
    setTimeout(() => {
      window.location.reload();
    }, 1);
  };

  /* 💵 This hook will get the price of ETH from 🦄 Uniswap: */
  const price = useExchangeEthPrice(targetNetwork, mainnetProvider);

  /* 🔥 This hook will get the price of Gas from ⛽️ EtherGasStation */
  const gasPrice = useGasPrice(targetNetwork, "fast");
  // Use your injected provider from 🦊 Metamask or if you don't have it then instantly generate a 🔥 burner wallet.
  const userProviderAndSigner = useUserProviderAndSigner(injectedProvider, localProvider);
  const userSigner = userProviderAndSigner.signer;

  useEffect(() => {
    async function getAddress() {
      if (userSigner) {
        const newAddress = await userSigner.getAddress();
        setAddress(newAddress);
      }
    }
    getAddress();
  }, [userSigner]);

  // You can warn the user if you would like them to be on a specific network
  const localChainId = localProvider && localProvider._network && localProvider._network.chainId;
  const selectedChainId =
    userSigner && userSigner.provider && userSigner.provider._network && userSigner.provider._network.chainId;

  // For more hooks, check out 🔗eth-hooks at: https://www.npmjs.com/package/eth-hooks

  // The transactor wraps transactions and provides notificiations
  const tx = Transactor(userSigner, gasPrice);

  // Faucet Tx can be used to send funds from the faucet
  const faucetTx = Transactor(localProvider, gasPrice);

  // 🏗 scaffold-eth is full of handy hooks like this one to get your balance:
  const yourLocalBalance = useBalance(localProvider, address);

  // Just plug in different 🛰 providers to get your balance on different chains:
  const yourMainnetBalance = useBalance(mainnetProvider, address);

  const contractConfig = useContractConfig();

  // Load in your local 📝 contract and read a value from it:
<<<<<<< HEAD
  const readContracts = useContractLoader(
    localProvider,
    contractsConfig
  );

  // If you want to make 🔐 write transactions to your contracts, use the userSigner:
  const writeContracts = useContractLoader(
    userSigner,
    contractsConfig,
    localChainId
);
=======
  const readContracts = useContractLoader(localProvider, contractConfig);

  // If you want to make 🔐 write transactions to your contracts, use the userSigner:
  const writeContracts = useContractLoader(userSigner, contractConfig, localChainId);
>>>>>>> 7f39219d

  // EXTERNAL CONTRACT EXAMPLE:
  //
  // If you want to bring in the mainnet DAI contract it would look like:
<<<<<<< HEAD
  const mainnetContracts = useContractLoader(
    mainnetProvider,
    contractsConfig
  );
=======
  const mainnetContracts = useContractLoader(mainnetProvider, contractConfig);
>>>>>>> 7f39219d

  // If you want to call a function on a new block
  useOnBlock(mainnetProvider, () => {
    console.log(`⛓ A new mainnet block is here: ${mainnetProvider._lastBlockNumber}`);
  });

  // Then read your DAI balance like:
  const myMainnetDAIBalance = useContractReader(mainnetContracts, "DAI", "balanceOf", [
    "0x34aA3F359A9D614239015126635CE7732c18fDF3",
  ]);

  // keep track of a variable from the contract in the local React state:
  const purpose = useContractReader(readContracts, "YourContract", "purpose");

  // 📟 Listen for broadcast events
  const setPurposeEvents = useEventListener(readContracts, "YourContract", "SetPurpose", localProvider, 1);

  /*
  const addressFromENS = useResolveName(mainnetProvider, "austingriffith.eth");
  console.log("🏷 Resolved austingriffith.eth as:",addressFromENS)
  */

  //
  // 🧫 DEBUG 👨🏻‍🔬
  //
  useEffect(() => {
    if (
      DEBUG &&
      mainnetProvider &&
      address &&
      selectedChainId &&
      yourLocalBalance &&
      yourMainnetBalance &&
      readContracts &&
      writeContracts &&
      mainnetContracts
    ) {
      console.log("_____________________________________ 🏗 scaffold-eth _____________________________________");
      console.log("🌎 mainnetProvider", mainnetProvider);
      console.log("🏠 localChainId", localChainId);
      console.log("👩‍💼 selected address:", address);
      console.log("🕵🏻‍♂️ selectedChainId:", selectedChainId);
      console.log("💵 yourLocalBalance", yourLocalBalance ? ethers.utils.formatEther(yourLocalBalance) : "...");
      console.log("💵 yourMainnetBalance", yourMainnetBalance ? ethers.utils.formatEther(yourMainnetBalance) : "...");
      console.log("📝 readContracts", readContracts);
      console.log("🌍 DAI contract on mainnet:", mainnetContracts);
      console.log("💵 yourMainnetDAIBalance", myMainnetDAIBalance);
      console.log("🔐 writeContracts", writeContracts);
    }
  }, [
    mainnetProvider,
    address,
    selectedChainId,
    yourLocalBalance,
    yourMainnetBalance,
    readContracts,
    writeContracts,
    mainnetContracts,
  ]);

  let networkDisplay = "";
  if (NETWORKCHECK && localChainId && selectedChainId && localChainId !== selectedChainId) {
    const networkSelected = NETWORK(selectedChainId);
    const networkLocal = NETWORK(localChainId);
    if (selectedChainId === 1337 && localChainId === 31337) {
      networkDisplay = (
        <div style={{ zIndex: 2, position: "absolute", right: 0, top: 60, padding: 16 }}>
          <Alert
            message="⚠️ Wrong Network ID"
            description={
              <div>
                You have <b>chain id 1337</b> for localhost and you need to change it to <b>31337</b> to work with
                HardHat.
                <div>(MetaMask -&gt; Settings -&gt; Networks -&gt; Chain ID -&gt; 31337)</div>
              </div>
            }
            type="error"
            closable={false}
          />
        </div>
      );
    } else {
      networkDisplay = (
        <div style={{ zIndex: 2, position: "absolute", right: 0, top: 60, padding: 16 }}>
          <Alert
            message="⚠️ Wrong Network"
            description={
              <div>
                You have <b>{networkSelected && networkSelected.name}</b> selected and you need to be on{" "}
                <Button
                  onClick={async () => {
                    const ethereum = window.ethereum;
                    const data = [
                      {
                        chainId: "0x" + targetNetwork.chainId.toString(16),
                        chainName: targetNetwork.name,
                        nativeCurrency: targetNetwork.nativeCurrency,
                        rpcUrls: [targetNetwork.rpcUrl],
                        blockExplorerUrls: [targetNetwork.blockExplorer],
                      },
                    ];
                    console.log("data", data);

                    let switchTx;
                    // https://docs.metamask.io/guide/rpc-api.html#other-rpc-methods
                    try {
                      switchTx = await ethereum.request({
                        method: 'wallet_switchEthereumChain',
                        params: [{ chainId: data[0].chainId }],
                      });
                    } catch (switchError) {
                      // not checking specific error code, because maybe we're not using MetaMask
                      try {
                        switchTx = await ethereum.request({
                          method: 'wallet_addEthereumChain',
                          params: data,
                        });
                      } catch (addError) {
                        // handle "add" error
                      }
                    }

                    if (switchTx) {
                      console.log(switchTx);
                    }
                  }}
                >
                  <b>{networkLocal && networkLocal.name}</b>
                </Button>
              </div>
            }
            type="error"
            closable={false}
          />
        </div>
      );
    }
  } else {
    networkDisplay = (
      <div style={{ zIndex: -1, position: "absolute", right: 154, top: 28, padding: 16, color: targetNetwork.color }}>
        {targetNetwork.name}
      </div>
    );
  }



  const loadWeb3Modal = useCallback(async () => {
    const provider = await web3Modal.connect();
    setInjectedProvider(new ethers.providers.Web3Provider(provider));

    provider.on("chainChanged", chainId => {
      console.log(`chain changed to ${chainId}! updating providers`);
      setInjectedProvider(new ethers.providers.Web3Provider(provider));
    });

    provider.on("accountsChanged", () => {
      console.log(`account changed!`);
      setInjectedProvider(new ethers.providers.Web3Provider(provider));
    });

    // Subscribe to session disconnection
    provider.on("disconnect", (code, reason) => {
      console.log(code, reason);
      logoutOfWeb3Modal();
    });
  }, [setInjectedProvider]);

  useEffect(() => {
    if (web3Modal.cachedProvider) {
      loadWeb3Modal();
    }
  }, [loadWeb3Modal]);

  const [route, setRoute] = useState();
  useEffect(() => {
    setRoute(window.location.pathname);
  }, [setRoute]);

  let faucetHint = "";
  const faucetAvailable = localProvider && localProvider.connection && targetNetwork.name.indexOf("local") !== -1;

  const [faucetClicked, setFaucetClicked] = useState(false);
  if (
    !faucetClicked &&
    localProvider &&
    localProvider._network &&
    localProvider._network.chainId === 31337 &&
    yourLocalBalance &&
    ethers.utils.formatEther(yourLocalBalance) <= 0
  ) {
    faucetHint = (
      <div style={{ padding: 16 }}>
        <Button
          type="primary"
          onClick={() => {
            faucetTx({
              to: address,
              value: ethers.utils.parseEther("0.01"),
            });
            setFaucetClicked(true);
          }}
        >
          💰 Grab funds from the faucet ⛽️
        </Button>
      </div>
    );
  }

  return (
    <div className="App">
      {/* ✏️ Edit the header and change the title to your project name */}
      <Header />
      {networkDisplay}
      <BrowserRouter>
        <Menu style={{ textAlign: "center" }} selectedKeys={[route]} mode="horizontal">
          <Menu.Item key="/">
            <Link
              onClick={() => {
                setRoute("/");
              }}
              to="/"
            >
              YourContract
            </Link>
          </Menu.Item>
          <Menu.Item key="/hints">
            <Link
              onClick={() => {
                setRoute("/hints");
              }}
              to="/hints"
            >
              Hints
            </Link>
          </Menu.Item>
          <Menu.Item key="/exampleui">
            <Link
              onClick={() => {
                setRoute("/exampleui");
              }}
              to="/exampleui"
            >
              ExampleUI
            </Link>
          </Menu.Item>
          <Menu.Item key="/mainnetdai">
            <Link
              onClick={() => {
                setRoute("/mainnetdai");
              }}
              to="/mainnetdai"
            >
              Mainnet DAI
            </Link>
          </Menu.Item>
          <Menu.Item key="/subgraph">
            <Link
              onClick={() => {
                setRoute("/subgraph");
              }}
              to="/subgraph"
            >
              Subgraph
            </Link>
          </Menu.Item>
        </Menu>

        <Switch>
          <Route exact path="/">
            {/*
                🎛 this scaffolding is full of commonly used components
                this <Contract/> component will automatically parse your ABI
                and give you a form to interact with it locally
            */}

            <Contract
              name="YourContract"
              signer={userSigner}
              provider={localProvider}
              address={address}
              blockExplorer={blockExplorer}
<<<<<<< HEAD
              config={contractsConfig}
=======
              contractConfig={contractConfig}
>>>>>>> 7f39219d
            />
          </Route>
          <Route path="/hints">
            <Hints
              address={address}
              yourLocalBalance={yourLocalBalance}
              mainnetProvider={mainnetProvider}
              price={price}
            />
          </Route>
          <Route path="/exampleui">
            <ExampleUI
              address={address}
              userSigner={userSigner}
              mainnetProvider={mainnetProvider}
              localProvider={localProvider}
              yourLocalBalance={yourLocalBalance}
              price={price}
              tx={tx}
              writeContracts={writeContracts}
              readContracts={readContracts}
              purpose={purpose}
              setPurposeEvents={setPurposeEvents}
            />
          </Route>
          <Route path="/mainnetdai">
            <Contract
              name="DAI"
              customContract={mainnetContracts && mainnetContracts.contracts && mainnetContracts.contracts.DAI}
              signer={userSigner}
              provider={mainnetProvider}
              address={address}
              blockExplorer="https://etherscan.io/"
<<<<<<< HEAD
              config={contractsConfig}
=======
              contractConfig={contractConfig}
>>>>>>> 7f39219d
            />
            {/*
            <Contract
              name="UNI"
              customContract={mainnetContracts && mainnetContracts.contracts && mainnetContracts.contracts.UNI}
              signer={userSigner}
              provider={mainnetProvider}
              address={address}
              blockExplorer="https://etherscan.io/"
              config={contractsConfig}
            />
            */}
          </Route>
          <Route path="/subgraph">
            <Subgraph
              subgraphUri={props.subgraphUri}
              tx={tx}
              writeContracts={writeContracts}
              mainnetProvider={mainnetProvider}
            />
          </Route>
        </Switch>
      </BrowserRouter>

      <ThemeSwitch />

      {/* 👨‍💼 Your account is in the top right with a wallet at connect options */}
      <div style={{ position: "fixed", textAlign: "right", right: 0, top: 0, padding: 10 }}>
        <Account
          address={address}
          localProvider={localProvider}
          userSigner={userSigner}
          mainnetProvider={mainnetProvider}
          price={price}
          web3Modal={web3Modal}
          loadWeb3Modal={loadWeb3Modal}
          logoutOfWeb3Modal={logoutOfWeb3Modal}
          blockExplorer={blockExplorer}
        />
        {faucetHint}
      </div>

      {/* 🗺 Extra UI like gas price, eth price, faucet, and support: */}
      <div style={{ position: "fixed", textAlign: "left", left: 0, bottom: 20, padding: 10 }}>
        <Row align="middle" gutter={[4, 4]}>
          <Col span={8}>
            <Ramp price={price} address={address} networks={NETWORKS} />
          </Col>

          <Col span={8} style={{ textAlign: "center", opacity: 0.8 }}>
            <GasGauge gasPrice={gasPrice} />
          </Col>
          <Col span={8} style={{ textAlign: "center", opacity: 1 }}>
            <Button
              onClick={() => {
                window.open("https://t.me/joinchat/KByvmRe5wkR-8F_zz6AjpA");
              }}
              size="large"
              shape="round"
            >
              <span style={{ marginRight: 8 }} role="img" aria-label="support">
                💬
              </span>
              Support
            </Button>
          </Col>
        </Row>

        <Row align="middle" gutter={[4, 4]}>
          <Col span={24}>
            {
              /*  if the local provider has a signer, let's show the faucet:  */
              faucetAvailable ? (
                <Faucet localProvider={localProvider} price={price} ensProvider={mainnetProvider} />
              ) : (
                ""
              )
            }
          </Col>
        </Row>
      </div>
    </div>
  );
}

export default App;<|MERGE_RESOLUTION|>--- conflicted
+++ resolved
@@ -12,16 +12,8 @@
 import { Transactor } from "./helpers";
 import {
   useBalance,
-  useUserProviderAndSigner,
   useContractLoader,
   useContractReader,
-<<<<<<< HEAD
-  useEventListener,
-  useExchangeEthPrice,
-  useGasPrice,
-  useOnBlock,
-} from "eth-hooks";
-=======
   useGasPrice,
   useOnBlock,
   useUserProviderAndSigner,
@@ -32,7 +24,6 @@
 import {
   useExchangeEthPrice,
 } from "eth-hooks/dapps/dex";
->>>>>>> 7f39219d
 // import Hints from "./Hints";
 import { ExampleUI, Hints, Subgraph } from "./views";
 
@@ -239,36 +230,15 @@
   const contractConfig = useContractConfig();
 
   // Load in your local 📝 contract and read a value from it:
-<<<<<<< HEAD
-  const readContracts = useContractLoader(
-    localProvider,
-    contractsConfig
-  );
-
-  // If you want to make 🔐 write transactions to your contracts, use the userSigner:
-  const writeContracts = useContractLoader(
-    userSigner,
-    contractsConfig,
-    localChainId
-);
-=======
   const readContracts = useContractLoader(localProvider, contractConfig);
 
   // If you want to make 🔐 write transactions to your contracts, use the userSigner:
   const writeContracts = useContractLoader(userSigner, contractConfig, localChainId);
->>>>>>> 7f39219d
 
   // EXTERNAL CONTRACT EXAMPLE:
   //
   // If you want to bring in the mainnet DAI contract it would look like:
-<<<<<<< HEAD
-  const mainnetContracts = useContractLoader(
-    mainnetProvider,
-    contractsConfig
-  );
-=======
   const mainnetContracts = useContractLoader(mainnetProvider, contractConfig);
->>>>>>> 7f39219d
 
   // If you want to call a function on a new block
   useOnBlock(mainnetProvider, () => {
@@ -551,11 +521,7 @@
               provider={localProvider}
               address={address}
               blockExplorer={blockExplorer}
-<<<<<<< HEAD
-              config={contractsConfig}
-=======
               contractConfig={contractConfig}
->>>>>>> 7f39219d
             />
           </Route>
           <Route path="/hints">
@@ -589,11 +555,7 @@
               provider={mainnetProvider}
               address={address}
               blockExplorer="https://etherscan.io/"
-<<<<<<< HEAD
-              config={contractsConfig}
-=======
               contractConfig={contractConfig}
->>>>>>> 7f39219d
             />
             {/*
             <Contract
