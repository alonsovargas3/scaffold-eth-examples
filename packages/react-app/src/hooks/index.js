<<<<<<< HEAD
export { default as useDebounce } from "./useDebounce";
export { default as useLocalStorage } from "./useLocalStorage";
export * from "./useContractConfig";
export { default as useBurnerEdDSA } from "./useBurnerEdDSA";
export { default as useSMT } from "./useSMT";
=======
export { default as useDebounce } from "./Debounce";
export { default as useLocalStorage } from "./LocalStorage";
export { default as useStaticJsonRPC } from "./useStaticJsonRPC";
export * from "./useContractConfig";
>>>>>>> 9b942ad5
<|MERGE_RESOLUTION|>--- conflicted
+++ resolved
@@ -1,12 +1,6 @@
-<<<<<<< HEAD
 export { default as useDebounce } from "./useDebounce";
 export { default as useLocalStorage } from "./useLocalStorage";
+export { default as useStaticJsonRPC } from "./useStaticJsonRPC";
 export * from "./useContractConfig";
 export { default as useBurnerEdDSA } from "./useBurnerEdDSA";
-export { default as useSMT } from "./useSMT";
-=======
-export { default as useDebounce } from "./Debounce";
-export { default as useLocalStorage } from "./LocalStorage";
-export { default as useStaticJsonRPC } from "./useStaticJsonRPC";
-export * from "./useContractConfig";
->>>>>>> 9b942ad5
+export { default as useSMT } from "./useSMT";